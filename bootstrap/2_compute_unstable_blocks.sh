--- conflicted
+++ resolved
@@ -23,22 +23,6 @@
 trap "kill 0" EXIT
 
 # Create a temporary dogecoin.conf file with the required settings.
-<<<<<<< HEAD
-CONF_FILE=$(mktemp -u "dogecoin.conf.XXXXXX")
-CONF_FILE_PATH="$DATA_DIR/$CONF_FILE"
-
-generate_config "$NETWORK" "$CONF_FILE_PATH"
-
-echo "Preparing the unstable blocks..."
-# Start dogecoind in the background with no network access.
-"$DOGECOIN_D" -conf="$CONF_FILE" -datadir="$DATA_DIR" -connect=0 > /dev/null &
-DOGECOIND_PID=$!
-
-# Wait for dogecoind to initialize.
-echo "Waiting for dogecoind to load..."
-sleep 30
-
-=======
 CONF_FILE=$(mktemp "dogecoin.conf.XXXXXX")
 CONF_FILE_PATH="$DATA_DIR/$CONF_FILE"
 
@@ -55,7 +39,6 @@
     sleep 5
 done
 
->>>>>>> 2c5494d1
 # Fetch block hashes for unstable blocks.
 echo "Fetching block hash at height $((HEIGHT + 1))..."
 BLOCK_HASH_1=$("$DOGECOIN_CLI" -conf="$CONF_FILE" -datadir="$DATA_DIR" getblockhash $((HEIGHT + 1)))
