#!/usr/bin/env bash
#
# Script for dumping Dogecoin block headers into a file.
set -euo pipefail

source "./utils.sh"

DOGECOIN_D="$1/bin/dogecoind"
DOGECOIN_CLI="$1/bin/dogecoin-cli"
NETWORK="$2"
STABLE_HEIGHT="$3"

validate_file_exists "$DOGECOIN_D"
validate_file_exists "$DOGECOIN_CLI"
validate_network "$NETWORK"

# Kill all background processes on exit.
trap "kill 0" EXIT

# Create a temporary dogecoin.conf file with the required settings.
<<<<<<< HEAD
CONF_FILE=$(mktemp -u "dogecoin.conf.XXXXXX")
=======
CONF_FILE=$(mktemp "dogecoin.conf.XXXXXX")
>>>>>>> 2c5494d1
CONF_FILE_PATH="$DATA_DIR/$CONF_FILE"

generate_config "$NETWORK" "$CONF_FILE_PATH"

# Remove any previously computed block headers file.
rm -f "$BLOCK_HEADERS_FILE"

# Start dogecoind in the background with no network access.
echo "Starting dogecoind for $NETWORK..."
"$DOGECOIN_D" -conf="$CONF_FILE" -datadir="$DATA_DIR" -connect=0 > /dev/null &
DOGECOIND_PID=$!

# Wait for dogecoind to initialize.
echo "Waiting for dogecoind to load..."
<<<<<<< HEAD
sleep 30
=======
until "$DOGECOIN_CLI" -conf="$CONF_FILE" -datadir="$DATA_DIR" getblockcount >/dev/null 2>&1; do
    sleep 5
done
>>>>>>> 2c5494d1

# Function to format seconds as xxh xxm xxs.
format_time() {
    local total_seconds=$1
    local hours=$((total_seconds / 3600))
    local minutes=$(((total_seconds % 3600) / 60))
    local seconds=$((total_seconds % 60))
    printf "%02dh %02dm %02ds" "$hours" "$minutes" "$seconds"
}

# Start timer for ETA calculation.
START_TIME=$(date +%s)

# Retrieve block hashes and headers via dogecoin-cli with progress logging.
echo "Fetching block headers up to height $STABLE_HEIGHT..."
for ((height = 0; height <= STABLE_HEIGHT; height++)); do
    BLOCK_HASH=$("$DOGECOIN_CLI" -conf="$CONF_FILE" -datadir="$DATA_DIR" getblockhash "$height")
    BLOCK_HEADER=$("$DOGECOIN_CLI" -conf="$CONF_FILE" -datadir="$DATA_DIR" getblockheader "$BLOCK_HASH" false)
<<<<<<< HEAD
=======
    PURE_HEADER="${BLOCK_HEADER:0:160}"

    # Check if header is all zeros (indicates missing data, e.g. pruned AuxPow header)
    if [[ "$PURE_HEADER" =~ ^0+$ ]]; then
        echo "Error: Got all zeros header at height $height (hash: $BLOCK_HASH)"
        echo "This likely means that the header is a AuxPow header which has been pruned."
        echo "Try syncing the chain again without the prune option."
        exit 1
    fi
>>>>>>> 2c5494d1

    # Append the block hash and header to the file.
    echo "$BLOCK_HASH,$PURE_HEADER" >> "$BLOCK_HEADERS_FILE"

    # Calculate and log progress every 100 blocks.
    if ((height % 100 == 0 || height == STABLE_HEIGHT)); then
        CURRENT_TIME=$(date +%s)
        ELAPSED_TIME=$((CURRENT_TIME - START_TIME))
        PROCESSED_COUNT=$((height + 1))
        TOTAL_COUNT=$((STABLE_HEIGHT + 1))
        PERCENTAGE=$((100 * PROCESSED_COUNT / TOTAL_COUNT))
        REMAINING_TIME=$((ELAPSED_TIME * (TOTAL_COUNT - PROCESSED_COUNT) / PROCESSED_COUNT))
        FORMATTED_ETA=$(format_time "$REMAINING_TIME")

        echo "Processed $PROCESSED_COUNT/$TOTAL_COUNT ($PERCENTAGE%) headers, ETA: $FORMATTED_ETA"
    fi
done

# Compute and display the checksum of the block headers file.
echo "Computing checksum of $BLOCK_HEADERS_FILE..."
sha256sum "$BLOCK_HEADERS_FILE"

# Clean up.
kill "$DOGECOIND_PID"
wait "$DOGECOIND_PID" || true
echo "Done."<|MERGE_RESOLUTION|>--- conflicted
+++ resolved
@@ -18,11 +18,7 @@
 trap "kill 0" EXIT
 
 # Create a temporary dogecoin.conf file with the required settings.
-<<<<<<< HEAD
-CONF_FILE=$(mktemp -u "dogecoin.conf.XXXXXX")
-=======
 CONF_FILE=$(mktemp "dogecoin.conf.XXXXXX")
->>>>>>> 2c5494d1
 CONF_FILE_PATH="$DATA_DIR/$CONF_FILE"
 
 generate_config "$NETWORK" "$CONF_FILE_PATH"
@@ -37,13 +33,9 @@
 
 # Wait for dogecoind to initialize.
 echo "Waiting for dogecoind to load..."
-<<<<<<< HEAD
-sleep 30
-=======
 until "$DOGECOIN_CLI" -conf="$CONF_FILE" -datadir="$DATA_DIR" getblockcount >/dev/null 2>&1; do
     sleep 5
 done
->>>>>>> 2c5494d1
 
 # Function to format seconds as xxh xxm xxs.
 format_time() {
@@ -62,8 +54,6 @@
 for ((height = 0; height <= STABLE_HEIGHT; height++)); do
     BLOCK_HASH=$("$DOGECOIN_CLI" -conf="$CONF_FILE" -datadir="$DATA_DIR" getblockhash "$height")
     BLOCK_HEADER=$("$DOGECOIN_CLI" -conf="$CONF_FILE" -datadir="$DATA_DIR" getblockheader "$BLOCK_HASH" false)
-<<<<<<< HEAD
-=======
     PURE_HEADER="${BLOCK_HEADER:0:160}"
 
     # Check if header is all zeros (indicates missing data, e.g. pruned AuxPow header)
@@ -73,7 +63,6 @@
         echo "Try syncing the chain again without the prune option."
         exit 1
     fi
->>>>>>> 2c5494d1
 
     # Append the block hash and header to the file.
     echo "$BLOCK_HASH,$PURE_HEADER" >> "$BLOCK_HEADERS_FILE"
