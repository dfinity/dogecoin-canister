benches:
  get_metrics:
    total:
      calls: 1
<<<<<<< HEAD
      instructions: 6819067
=======
      instructions: 7927752
>>>>>>> a0467005
      heap_increase: 0
      stable_memory_increase: 0
    scopes: {}
  insert_300_blocks:
    total:
      calls: 1
<<<<<<< HEAD
      instructions: 8599269269
      heap_increase: 15
=======
      instructions: 512689476
      heap_increase: 10
>>>>>>> a0467005
      stable_memory_increase: 0
    scopes: {}
  insert_block_headers:
    total:
      calls: 1
<<<<<<< HEAD
      instructions: 2984596395
      heap_increase: 0
=======
      instructions: 3168832438
      heap_increase: 1
>>>>>>> a0467005
      stable_memory_increase: 0
    scopes: {}
  insert_block_headers_multiple_times:
    total:
      calls: 1
<<<<<<< HEAD
      instructions: 28248117777
      heap_increase: 9
=======
      instructions: 11692508241
      heap_increase: 7
>>>>>>> a0467005
      stable_memory_increase: 0
    scopes: {}
  pre_upgrade_with_many_unstable_blocks:
    total:
      calls: 1
<<<<<<< HEAD
      instructions: 6193833596
      heap_increase: 4071
      stable_memory_increase: 1920
    scopes:
      serialize_blocktree:
        calls: 1
        instructions: 2434049381
        heap_increase: 2022
        stable_memory_increase: 0
      serialize_blocktree_flatten:
        calls: 1
        instructions: 185774
=======
      instructions: 5993997985
      heap_increase: 4097
      stable_memory_increase: 1792
    scopes:
      serialize_blocktree:
        calls: 1
        instructions: 2402273641
        heap_increase: 2048
        stable_memory_increase: 0
      serialize_blocktree_flatten:
        calls: 1
        instructions: 183797
>>>>>>> a0467005
        heap_increase: 0
        stable_memory_increase: 0
      serialize_blocktree_serialize_seq:
        calls: 1
<<<<<<< HEAD
        instructions: 2433860886
        heap_increase: 2022
=======
        instructions: 2402087155
        heap_increase: 2048
>>>>>>> a0467005
        stable_memory_increase: 0
version: 0.2.0<|MERGE_RESOLUTION|>--- conflicted
+++ resolved
@@ -2,67 +2,34 @@
   get_metrics:
     total:
       calls: 1
-<<<<<<< HEAD
-      instructions: 6819067
-=======
       instructions: 7927752
->>>>>>> a0467005
       heap_increase: 0
       stable_memory_increase: 0
     scopes: {}
   insert_300_blocks:
     total:
       calls: 1
-<<<<<<< HEAD
-      instructions: 8599269269
-      heap_increase: 15
-=======
       instructions: 512689476
       heap_increase: 10
->>>>>>> a0467005
       stable_memory_increase: 0
     scopes: {}
   insert_block_headers:
     total:
       calls: 1
-<<<<<<< HEAD
-      instructions: 2984596395
-      heap_increase: 0
-=======
       instructions: 3168832438
       heap_increase: 1
->>>>>>> a0467005
       stable_memory_increase: 0
     scopes: {}
   insert_block_headers_multiple_times:
     total:
       calls: 1
-<<<<<<< HEAD
-      instructions: 28248117777
-      heap_increase: 9
-=======
       instructions: 11692508241
       heap_increase: 7
->>>>>>> a0467005
       stable_memory_increase: 0
     scopes: {}
   pre_upgrade_with_many_unstable_blocks:
     total:
       calls: 1
-<<<<<<< HEAD
-      instructions: 6193833596
-      heap_increase: 4071
-      stable_memory_increase: 1920
-    scopes:
-      serialize_blocktree:
-        calls: 1
-        instructions: 2434049381
-        heap_increase: 2022
-        stable_memory_increase: 0
-      serialize_blocktree_flatten:
-        calls: 1
-        instructions: 185774
-=======
       instructions: 5993997985
       heap_increase: 4097
       stable_memory_increase: 1792
@@ -75,17 +42,11 @@
       serialize_blocktree_flatten:
         calls: 1
         instructions: 183797
->>>>>>> a0467005
         heap_increase: 0
         stable_memory_increase: 0
       serialize_blocktree_serialize_seq:
         calls: 1
-<<<<<<< HEAD
-        instructions: 2433860886
-        heap_increase: 2022
-=======
         instructions: 2402087155
         heap_increase: 2048
->>>>>>> a0467005
         stable_memory_increase: 0
 version: 0.2.0