"""
Dogecoin Block Header Extractor with AuxPow Support

This script extracts block headers from Dogecoin blockchain data files (blk*.dat) and
reconstructs the blockchain chain starting from the genesis block. It can output headers
in either raw hex format or parsed format, and supports auxiliary proof of work (auxpow).

The script supports mainnet, testnet, and regtest networks. It reads binary blockchain data,
identifies blocks using the appropriate network magic bytes, extracts 80-byte headers, and
builds a chain by following previous block hash references.

For blocks with auxpow (auxiliary proof of work), the script automatically detects them
based on the version field and extracts the auxpow data:
- Raw mode: outputs header + auxpow data concatenated as hex
- Parsed mode: outputs header fields plus 7 separate auxpow columns:
  coinbase_tx, parent_hash, coinbase_branch, coinbase_index, 
  blockchain_branch, blockchain_index, parent_block_header

Since each blk*.dat file contains a limited number of blocks, you may need to provide
multiple files to cover your desired block range.

Usage:
    python extract_headers_doge.py <blk_file1> [blk_file2 ...] [-o output_file] [--parsed] [--start-block N] [--end-block N] [--network {mainnet,testnet,regtest}]

Example:
    python extract_headers_doge.py blk00000.dat --end-block 5000 -o data/block_headers_mainnet_doge.csv
    python extract_headers_doge.py blk00000.dat --start-block 1 --end-block 5000 -o data/headers_doge_1_5000.csv --parsed
    
Note: AuxPow (Auxiliary Proof of Work) blocks are automatically detected and handled.
      In raw mode, auxpow data is concatenated to the header hex.
      In parsed mode, auxpow data is split into 7 separate columns:
      coinbase_tx, parent_hash, coinbase_branch, coinbase_index,
      blockchain_branch, blockchain_index, parent_block_header
"""

import struct
import sys
import hashlib
import csv
import argparse

NETWORKS = {
    'mainnet': {
        'magic': b'\xc0\xc0\xc0\xc0',
        'genesis_hash': bytes.fromhex('1a91e3dace36e2be3bf030a65679fe821aa1d6ef92e7c9902eb318182c355691')[::-1]
    },
    'testnet': {
        'magic': b'\xfc\xc1\xb7\xdc',
        'genesis_hash': bytes.fromhex('bb0a78264637406b6360aad926284d544d7049f45189db5664f3c4d07350559e')[::-1]
    },
    'regtest': {
        'magic': b'\xfa\xbf\xb5\xda',
        'genesis_hash': bytes.fromhex('3d2160a3b5dc4a9d62e7e66a295f70313ac808440ef7400d6c0772171ce973a5')[::-1]
    }
}

HEADER_SIZE = 80

def double_sha256(b):
    return hashlib.sha256(hashlib.sha256(b).digest()).digest()

def has_auxpow(version):
    """
    Check if a block version indicates it has auxiliary proof of work.
    
    Args:
        version (int): Block version as 32-bit integer
    
    Returns:
        bool: True if block has auxpow, False otherwise
    """
    # Check if auxpow flag (0x100) is set in version
    return (version & 0x100) != 0

def read_varint(data, offset):
    """
    Read a variable-length integer from binary data.
    
    Args:
        data (bytes): Binary data to read from
        offset (int): Starting offset in data
    
    Returns:
        tuple: (value, new_offset) where value is the parsed integer
               and new_offset is the position after the varint
    """
    if offset >= len(data):
        return 0, offset
        
    first_byte = data[offset]
    
    if first_byte < 0xfd:
        return first_byte, offset + 1
    elif first_byte == 0xfd:
        if offset + 3 > len(data):
            return 0, offset
        return struct.unpack('<H', data[offset + 1:offset + 3])[0], offset + 3
    elif first_byte == 0xfe:
        if offset + 5 > len(data):
            return 0, offset
        return struct.unpack('<I', data[offset + 1:offset + 5])[0], offset + 5
    else:  # first_byte == 0xff
        if offset + 9 > len(data):
            return 0, offset
        return struct.unpack('<Q', data[offset + 1:offset + 9])[0], offset + 9

def extract_auxpow_data(block_data, header_version, parsed_mode=False):
    """
    Extract auxpow data from block if present.
    
    Args:
        block_data (bytes): Full block data starting from header
        header_version (int): Block version to check for auxpow flag
        parsed_mode (bool): If True, return parsed components; if False, return raw hex
    
    Returns:
        For parsed_mode=False: tuple (auxpow_data_hex, total_size)
        For parsed_mode=True: tuple (auxpow_components, total_size) where auxpow_components is dict
    """
    if not has_auxpow(header_version):
        if parsed_mode:
            return {"coinbase_tx": "", "parent_hash": "", "coinbase_branch": "", 
                   "coinbase_index": "", "blockchain_branch": "", "blockchain_index": "",
                   "parent_block_header": ""}, HEADER_SIZE
        else:
            return "", HEADER_SIZE
    
    # AuxPow data starts after the 80-byte header
    auxpow_start = HEADER_SIZE
    
    if len(block_data) < auxpow_start + 1:
        if parsed_mode:
            return {"coinbase_tx": "", "parent_hash": "", "coinbase_branch": "", 
                   "coinbase_index": "", "blockchain_branch": "", "blockchain_index": "",
                   "parent_block_header": ""}, HEADER_SIZE
        else:
            return "", HEADER_SIZE
    
    try:
        # Parse the auxpow structure:
        # 1. Coinbase transaction (variable length)
        # 2. Parent hash (32 bytes) 
        # 3. Coinbase merkle branch (variable length array)
        # 4. Coinbase merkle index (4 bytes)
        # 5. Blockchain merkle branch (variable length array)
        # 6. Blockchain merkle index (4 bytes)
        # 7. Parent block header (80 bytes)
        
        offset = auxpow_start
        coinbase_start = offset
        
        # Read coinbase transaction - starts with version (4 bytes)
        if offset + 4 > len(block_data):
            raise ValueError("Not enough data for coinbase version")
        
        coinbase_version = struct.unpack('<I', block_data[offset:offset + 4])[0]
        offset += 4
        
        # Read input count
        input_count, offset = read_varint(block_data, offset)
        
        # Skip inputs
        for _ in range(input_count):
            # Previous transaction hash (32 bytes) + output index (4 bytes)
            offset += 36
            if offset > len(block_data):
                raise ValueError("Not enough data for input")
                
            # Script length and script
            script_len, offset = read_varint(block_data, offset)
            offset += script_len
            if offset > len(block_data):
                raise ValueError("Not enough data for input script")
                
            # Sequence (4 bytes)
            offset += 4
            if offset > len(block_data):
                raise ValueError("Not enough data for sequence")
        
        # Read output count
        output_count, offset = read_varint(block_data, offset)
        
        # Skip outputs
        for _ in range(output_count):
            # Value (8 bytes)
            offset += 8
            if offset > len(block_data):
                raise ValueError("Not enough data for output value")
                
            # Script length and script
            script_len, offset = read_varint(block_data, offset)
            offset += script_len
            if offset > len(block_data):
                raise ValueError("Not enough data for output script")
        
        # Lock time (4 bytes)
        offset += 4
        if offset > len(block_data):
            raise ValueError("Not enough data for lock time")
        
        # Extract coinbase transaction
        coinbase_tx = block_data[coinbase_start:offset]
        
        # Parent hash (32 bytes)
        if offset + 32 > len(block_data):
            raise ValueError("Not enough data for parent hash")
        parent_hash = block_data[offset:offset + 32]
        offset += 32
        
        # Coinbase merkle branch count and hashes
        coinbase_merkle_count, offset = read_varint(block_data, offset)
        coinbase_branch_start = offset
        offset += coinbase_merkle_count * 32
        if offset > len(block_data):
            raise ValueError("Not enough data for coinbase merkle branch")
        coinbase_branch = block_data[coinbase_branch_start:offset]
        
        # Coinbase merkle index (4 bytes)
        if offset + 4 > len(block_data):
            raise ValueError("Not enough data for coinbase index")
        coinbase_index = struct.unpack('<I', block_data[offset:offset + 4])[0]
        offset += 4
        
        # Blockchain merkle branch count and hashes
        blockchain_merkle_count, offset = read_varint(block_data, offset)
        blockchain_branch_start = offset
        offset += blockchain_merkle_count * 32
        if offset > len(block_data):
            raise ValueError("Not enough data for blockchain merkle branch")
        blockchain_branch = block_data[blockchain_branch_start:offset]
        
        # Blockchain merkle index (4 bytes)
        if offset + 4 > len(block_data):
            raise ValueError("Not enough data for blockchain index")
        blockchain_index = struct.unpack('<I', block_data[offset:offset + 4])[0]
        offset += 4
        
        # Parent block header (80 bytes)
        if offset + 80 > len(block_data):
            raise ValueError("Not enough data for parent block header")
        parent_block_header = block_data[offset:offset + 80]
        offset += 80
        
        if parsed_mode:
            return {
                "coinbase_tx": coinbase_tx.hex(),
                "parent_hash": parent_hash[::-1].hex(),  # Reverse for display (little->big endian)
                "coinbase_branch": coinbase_branch.hex(),
                "coinbase_index": str(coinbase_index),
                "blockchain_branch": blockchain_branch.hex(),
                "blockchain_index": str(blockchain_index),
                "parent_block_header": parent_block_header.hex()
            }, offset
        else:
            # Extract all auxpow data for raw mode
            auxpow_data = block_data[auxpow_start:offset]
            return auxpow_data.hex(), offset
        
    except (struct.error, ValueError, IndexError) as e:
        # If we can't parse the auxpow data, raise error to stop script execution
        raise ValueError(f"Failed to parse auxpow data: {str(e)}. "
                        f"Block may be corrupted or have unsupported auxpow format.")

def read_headers_from_blk_files(file_paths, include_parsed_headers, network_config):
    """
    Extract all block headers from multiple Dogecoin blockchain data files (blk*.dat).
    
    Reads multiple binary .dat files, searches for magic bytes to identify blocks,
    extracts the 80-byte headers, and builds a mapping of block hashes to
    their previous block hashes for chain reconstruction.
    
    Args:
        file_paths (list): List of paths to the blk*.dat files
        include_parsed_headers (bool): If True, parse headers into readable format;
                                     if False, keep as raw bytes
        network_config (dict): Network configuration containing magic bytes and genesis hash
    
    Returns:
        tuple: (headers, next_hash)
            - headers: Maps block_hash -> parsed_header_tuple or hex_string
            - next_hash: Maps previous_block_hash -> block_hash for chain building
    """
    headers = {}
    prev_hash = {}
    
    for file_path in file_paths:
        print(f"Reading from {file_path}...")
        file_headers, file_prev_hash = read_headers_from_single_blk(file_path, include_parsed_headers, network_config)
        headers.update(file_headers)
        prev_hash.update(file_prev_hash)
        print(f"  Found {len(file_headers)} headers in {file_path}")
    
<<<<<<< HEAD
    # Convert prev_hash mapping to next_hash mapping
=======
>>>>>>> a8b9d0dd
    next_hash = {}
    for curr_hash, prev_block_hash in prev_hash.items():
        next_hash[prev_block_hash] = curr_hash
    
    return headers, next_hash
<<<<<<< HEAD

=======
    
>>>>>>> a8b9d0dd
def read_headers_from_single_blk(file_path, include_parsed_headers, network_config):
    """
    Extract all block headers from a single Dogecoin blockchain data file (blk*.dat).
    
    Reads the binary .dat file, searches for magic bytes to identify blocks,
    extracts the 80-byte headers, and builds a mapping of block hashes to
    their previous block hashes for chain reconstruction.
    
    Args:
        file_path (str): Path to the blk*.dat file
        include_parsed_headers (bool): If True, parse headers into readable format;
                                     if False, store as hex strings
        network_config (dict): Network configuration containing magic bytes and genesis hash
    
    Returns:
        tuple: (headers, prev_hash)
            - headers: Maps block_hash -> parsed_header_tuple or hex_string
            - prev_hash: Maps block_hash -> previous_block_hash for chain building
    """
    headers = {}
    prev_hash = {}
    magic_bytes = network_config['magic']
    
    with open(file_path, 'rb') as f:
        data = f.read()
    offset = 0

    # Scan through file looking for magic bytes that indicate block starts
    while offset < len(data):
        magic_pos = data.find(magic_bytes, offset)
        if magic_pos == -1:
            break  # No more blocks found
            
        # Ensure we have enough data for the block size field
        if magic_pos + 8 > len(data):
            break

        # Read block size (4 bytes after magic, little-endian)
        block_size = struct.unpack('<I', data[magic_pos + 4:magic_pos + 8])[0]
        block_start = magic_pos + 8
        block_end = block_start + block_size

        # Ensure block doesn't extend beyond file
        if block_end > len(data):
            break

        # Extract the block data
        block = data[block_start:block_end]
        if len(block) < HEADER_SIZE:
            break  # Invalid block - too small for header

        # Extract the 80-byte header (always at start of block)
        header = block[:HEADER_SIZE]
        
        # Parse version to check for auxpow
        version = struct.unpack('<I', header[0:4])[0]
        
        # Calculate block hash using double SHA-256 (Bitcoin/Dogecoin standard)
        block_hash = double_sha256(header)

        # Extract auxpow data if present
        try:
            if include_parsed_headers:
                auxpow_data, total_header_size = extract_auxpow_data(block, version, parsed_mode=True)
                parsed_header = parse_block_header(header)
                # Add auxpow components as additional fields for parsed headers
                headers[block_hash] = (*parsed_header, 
                                     auxpow_data["coinbase_tx"],
                                     auxpow_data["parent_hash"], 
                                     auxpow_data["coinbase_branch"],
                                     auxpow_data["coinbase_index"],
                                     auxpow_data["blockchain_branch"],
                                     auxpow_data["blockchain_index"],
                                     auxpow_data["parent_block_header"])
            else:
                # For raw headers, concatenate header with auxpow data
                auxpow_hex, total_header_size = extract_auxpow_data(block, version, parsed_mode=False)
                if auxpow_hex:
                    headers[block_hash] = header.hex() + auxpow_hex
                else:
                    headers[block_hash] = header.hex()
        except ValueError as e:
            # Add context about which block failed
            block_hash_hex = block_hash.hex()
            raise ValueError(f"Error processing block {block_hash_hex} in file {file_path}: {str(e)}")

        # Map block hash to previous block hash extracted from header (bytes 4-36)
        prev_hash[block_hash] = header[4:36]

        # Move to next potential block
        offset = block_end

    return headers, prev_hash

def reconstruct_chain(headers, next_hash, genesis_hash, start_block=0, end_block=None):
    """
    Reconstruct the blockchain chain starting from genesis block.
    
    Args:
        headers (dict): Map of block_hash -> header_data
        next_hash (dict): Map of previous_block_hash -> block_hash
        genesis_hash (bytes): Hash of the genesis block to start from
        start_block (int): Block number to start extraction from (0-indexed)
        end_block (int): Block number to end extraction at (inclusive), None for no limit
    
    Returns:
        list: Ordered list of headers within the specified range
    """
    chain = []
    current_hash = genesis_hash
    block_number = 0
    # Follow the chain by finding blocks that reference the current block as previous
    while True:
        # Get header for current block
        header = headers.get(current_hash)
        if not header:
            if block_number < start_block:
                print(f"Warning: Chain ends at block {block_number}, but start_block is {start_block}")
                print("You may need to provide additional blk*.dat files to cover the desired range.")
            break  # Block not found - end of available chain
            
        # Check if we're within the desired range
        if block_number >= start_block:
            if end_block is None or block_number <= end_block:
                chain.append(header)
            elif block_number > end_block:
                break  # Reached end of desired range
        
        # Find the next block in the chain
        current_hash = next_hash.get(current_hash)
                
        if not current_hash:
            if end_block is not None and block_number < end_block:
                print(f"Warning: Chain ends at block {block_number}, but end_block is {end_block}")
                print("You may need to provide additional blk*.dat files to cover the desired range.")
            break  # No successor found - end of chain
            
        block_number += 1

    return chain

def parse_block_header(data):
    return (
        data[0:4][::-1].hex(),   # version
        data[4:36][::-1].hex(),  # prev_block
        data[36:68][::-1].hex(), # merkle_root
        data[68:72][::-1].hex(), # timestamp
        data[72:76][::-1].hex(), # bits
        data[76:80][::-1].hex(), # nonce
    )

def write_headers_to_csv(headers, output_file, include_header):
    if include_header:
        with open(output_file, 'w', newline='') as f:
            writer = csv.writer(f)
            writer.writerow(['version', 'prev_block', 'merkle_root', 'timestamp', 'bits', 'nonce', 
                           'auxpow_coinbase_tx', 'auxpow_parent_hash', 'auxpow_coinbase_branch', 'auxpow_coinbase_index', 
                           'auxpow_blockchain_branch', 'auxpow_blockchain_index', 'auxpow_parent_block_header'])
            for header in headers:
                writer.writerow(header)
    else:
        with open(output_file, 'w', newline='\n') as f:
            for header in headers:
                f.write(header + '\n')

def main():
    parser = argparse.ArgumentParser(description='Extract Dogecoin block headers from blk file(s)')
    parser.add_argument('blk_files', nargs='+', help='Path(s) to the blk*.dat file(s)')
    parser.add_argument('-o', '--output', required=True,
                       help='Output file name (required)')
    parser.add_argument('--parsed', 
                       action='store_true', 
                       help='Output parsed headers in CSV format (default: raw hex format)')
    parser.add_argument('--start-block', type=int, default=0,
                       help='Block number to start extraction from (default: 0)')
    parser.add_argument('--end-block', type=int, default=None,
                       help='Block number to end extraction at (inclusive, default: no limit)')
    parser.add_argument('--network', choices=['mainnet', 'testnet', 'regtest'], default='mainnet',
                       help='Dogecoin network (default: mainnet)')
    
    args = parser.parse_args()
    
    # Get network configuration
    network_config = NETWORKS[args.network]
    genesis_hash = network_config['genesis_hash']

    # Extract headers from the blockchain data files
    print(f"Reading blockchain data from {len(args.blk_files)} file(s) for {args.network}:")
    for f in args.blk_files:
        print(f"  - {f}")
    
    headers, next_hash = read_headers_from_blk_files(args.blk_files, args.parsed, network_config)
    print(f"Total parsed {len(headers)} headers from all files.")

    # Reconstruct the blockchain chain starting from genesis
    chain_headers = reconstruct_chain(headers, next_hash, genesis_hash, args.start_block, args.end_block)
    
    # Display range information
    if args.end_block is not None:
        print(f"Reconstructed chain with {len(chain_headers)} headers (blocks {args.start_block} to {args.end_block}).")
    else:
        print(f"Reconstructed chain with {len(chain_headers)} headers (starting from block {args.start_block}).")

    # Write output in requested format
    write_headers_to_csv(chain_headers, args.output, args.parsed)
    print(f"Written {len(chain_headers)} headers to CSV: {args.output}")

if __name__ == '__main__':
    try:
        main()
    except ValueError as e:
        print(f"Error: {str(e)}", file=sys.stderr)
        sys.exit(1)
    except Exception as e:
        print(f"Unexpected error: {str(e)}", file=sys.stderr)
        sys.exit(1)<|MERGE_RESOLUTION|>--- conflicted
+++ resolved
@@ -13,7 +13,7 @@
 based on the version field and extracts the auxpow data:
 - Raw mode: outputs header + auxpow data concatenated as hex
 - Parsed mode: outputs header fields plus 7 separate auxpow columns:
-  coinbase_tx, parent_hash, coinbase_branch, coinbase_index, 
+  coinbase_tx, parent_hash, coinbase_branch, coinbase_index,
   blockchain_branch, blockchain_index, parent_block_header
 
 Since each blk*.dat file contains a limited number of blocks, you may need to provide
@@ -25,7 +25,7 @@
 Example:
     python extract_headers_doge.py blk00000.dat --end-block 5000 -o data/block_headers_mainnet_doge.csv
     python extract_headers_doge.py blk00000.dat --start-block 1 --end-block 5000 -o data/headers_doge_1_5000.csv --parsed
-    
+
 Note: AuxPow (Auxiliary Proof of Work) blocks are automatically detected and handled.
       In raw mode, auxpow data is concatenated to the header hex.
       In parsed mode, auxpow data is split into 7 separate columns:
@@ -62,10 +62,10 @@
 def has_auxpow(version):
     """
     Check if a block version indicates it has auxiliary proof of work.
-    
+
     Args:
         version (int): Block version as 32-bit integer
-    
+
     Returns:
         bool: True if block has auxpow, False otherwise
     """
@@ -75,20 +75,20 @@
 def read_varint(data, offset):
     """
     Read a variable-length integer from binary data.
-    
+
     Args:
         data (bytes): Binary data to read from
         offset (int): Starting offset in data
-    
+
     Returns:
         tuple: (value, new_offset) where value is the parsed integer
                and new_offset is the position after the varint
     """
     if offset >= len(data):
         return 0, offset
-        
+
     first_byte = data[offset]
-    
+
     if first_byte < 0xfd:
         return first_byte, offset + 1
     elif first_byte == 0xfd:
@@ -107,106 +107,106 @@
 def extract_auxpow_data(block_data, header_version, parsed_mode=False):
     """
     Extract auxpow data from block if present.
-    
+
     Args:
         block_data (bytes): Full block data starting from header
         header_version (int): Block version to check for auxpow flag
         parsed_mode (bool): If True, return parsed components; if False, return raw hex
-    
+
     Returns:
         For parsed_mode=False: tuple (auxpow_data_hex, total_size)
         For parsed_mode=True: tuple (auxpow_components, total_size) where auxpow_components is dict
     """
     if not has_auxpow(header_version):
         if parsed_mode:
-            return {"coinbase_tx": "", "parent_hash": "", "coinbase_branch": "", 
+            return {"coinbase_tx": "", "parent_hash": "", "coinbase_branch": "",
                    "coinbase_index": "", "blockchain_branch": "", "blockchain_index": "",
                    "parent_block_header": ""}, HEADER_SIZE
         else:
             return "", HEADER_SIZE
-    
+
     # AuxPow data starts after the 80-byte header
     auxpow_start = HEADER_SIZE
-    
+
     if len(block_data) < auxpow_start + 1:
         if parsed_mode:
-            return {"coinbase_tx": "", "parent_hash": "", "coinbase_branch": "", 
+            return {"coinbase_tx": "", "parent_hash": "", "coinbase_branch": "",
                    "coinbase_index": "", "blockchain_branch": "", "blockchain_index": "",
                    "parent_block_header": ""}, HEADER_SIZE
         else:
             return "", HEADER_SIZE
-    
+
     try:
         # Parse the auxpow structure:
         # 1. Coinbase transaction (variable length)
-        # 2. Parent hash (32 bytes) 
+        # 2. Parent hash (32 bytes)
         # 3. Coinbase merkle branch (variable length array)
         # 4. Coinbase merkle index (4 bytes)
         # 5. Blockchain merkle branch (variable length array)
         # 6. Blockchain merkle index (4 bytes)
         # 7. Parent block header (80 bytes)
-        
+
         offset = auxpow_start
         coinbase_start = offset
-        
+
         # Read coinbase transaction - starts with version (4 bytes)
         if offset + 4 > len(block_data):
             raise ValueError("Not enough data for coinbase version")
-        
+
         coinbase_version = struct.unpack('<I', block_data[offset:offset + 4])[0]
         offset += 4
-        
+
         # Read input count
         input_count, offset = read_varint(block_data, offset)
-        
+
         # Skip inputs
         for _ in range(input_count):
             # Previous transaction hash (32 bytes) + output index (4 bytes)
             offset += 36
             if offset > len(block_data):
                 raise ValueError("Not enough data for input")
-                
+
             # Script length and script
             script_len, offset = read_varint(block_data, offset)
             offset += script_len
             if offset > len(block_data):
                 raise ValueError("Not enough data for input script")
-                
+
             # Sequence (4 bytes)
             offset += 4
             if offset > len(block_data):
                 raise ValueError("Not enough data for sequence")
-        
+
         # Read output count
         output_count, offset = read_varint(block_data, offset)
-        
+
         # Skip outputs
         for _ in range(output_count):
             # Value (8 bytes)
             offset += 8
             if offset > len(block_data):
                 raise ValueError("Not enough data for output value")
-                
+
             # Script length and script
             script_len, offset = read_varint(block_data, offset)
             offset += script_len
             if offset > len(block_data):
                 raise ValueError("Not enough data for output script")
-        
+
         # Lock time (4 bytes)
         offset += 4
         if offset > len(block_data):
             raise ValueError("Not enough data for lock time")
-        
+
         # Extract coinbase transaction
         coinbase_tx = block_data[coinbase_start:offset]
-        
+
         # Parent hash (32 bytes)
         if offset + 32 > len(block_data):
             raise ValueError("Not enough data for parent hash")
         parent_hash = block_data[offset:offset + 32]
         offset += 32
-        
+
         # Coinbase merkle branch count and hashes
         coinbase_merkle_count, offset = read_varint(block_data, offset)
         coinbase_branch_start = offset
@@ -214,13 +214,13 @@
         if offset > len(block_data):
             raise ValueError("Not enough data for coinbase merkle branch")
         coinbase_branch = block_data[coinbase_branch_start:offset]
-        
+
         # Coinbase merkle index (4 bytes)
         if offset + 4 > len(block_data):
             raise ValueError("Not enough data for coinbase index")
         coinbase_index = struct.unpack('<I', block_data[offset:offset + 4])[0]
         offset += 4
-        
+
         # Blockchain merkle branch count and hashes
         blockchain_merkle_count, offset = read_varint(block_data, offset)
         blockchain_branch_start = offset
@@ -228,19 +228,19 @@
         if offset > len(block_data):
             raise ValueError("Not enough data for blockchain merkle branch")
         blockchain_branch = block_data[blockchain_branch_start:offset]
-        
+
         # Blockchain merkle index (4 bytes)
         if offset + 4 > len(block_data):
             raise ValueError("Not enough data for blockchain index")
         blockchain_index = struct.unpack('<I', block_data[offset:offset + 4])[0]
         offset += 4
-        
+
         # Parent block header (80 bytes)
         if offset + 80 > len(block_data):
             raise ValueError("Not enough data for parent block header")
         parent_block_header = block_data[offset:offset + 80]
         offset += 80
-        
+
         if parsed_mode:
             return {
                 "coinbase_tx": coinbase_tx.hex(),
@@ -255,7 +255,7 @@
             # Extract all auxpow data for raw mode
             auxpow_data = block_data[auxpow_start:offset]
             return auxpow_data.hex(), offset
-        
+
     except (struct.error, ValueError, IndexError) as e:
         # If we can't parse the auxpow data, raise error to stop script execution
         raise ValueError(f"Failed to parse auxpow data: {str(e)}. "
@@ -289,21 +289,13 @@
         headers.update(file_headers)
         prev_hash.update(file_prev_hash)
         print(f"  Found {len(file_headers)} headers in {file_path}")
-    
-<<<<<<< HEAD
-    # Convert prev_hash mapping to next_hash mapping
-=======
->>>>>>> a8b9d0dd
+
     next_hash = {}
     for curr_hash, prev_block_hash in prev_hash.items():
         next_hash[prev_block_hash] = curr_hash
-    
+
     return headers, next_hash
-<<<<<<< HEAD
-
-=======
-    
->>>>>>> a8b9d0dd
+
 def read_headers_from_single_blk(file_path, include_parsed_headers, network_config):
     """
     Extract all block headers from a single Dogecoin blockchain data file (blk*.dat).
@@ -360,7 +352,7 @@
         
         # Parse version to check for auxpow
         version = struct.unpack('<I', header[0:4])[0]
-        
+
         # Calculate block hash using double SHA-256 (Bitcoin/Dogecoin standard)
         block_hash = double_sha256(header)
 
@@ -370,9 +362,9 @@
                 auxpow_data, total_header_size = extract_auxpow_data(block, version, parsed_mode=True)
                 parsed_header = parse_block_header(header)
                 # Add auxpow components as additional fields for parsed headers
-                headers[block_hash] = (*parsed_header, 
+                headers[block_hash] = (*parsed_header,
                                      auxpow_data["coinbase_tx"],
-                                     auxpow_data["parent_hash"], 
+                                     auxpow_data["parent_hash"],
                                      auxpow_data["coinbase_branch"],
                                      auxpow_data["coinbase_index"],
                                      auxpow_data["blockchain_branch"],
@@ -415,6 +407,7 @@
     chain = []
     current_hash = genesis_hash
     block_number = 0
+
     # Follow the chain by finding blocks that reference the current block as previous
     while True:
         # Get header for current block
@@ -440,7 +433,7 @@
                 print(f"Warning: Chain ends at block {block_number}, but end_block is {end_block}")
                 print("You may need to provide additional blk*.dat files to cover the desired range.")
             break  # No successor found - end of chain
-            
+
         block_number += 1
 
     return chain
@@ -459,8 +452,8 @@
     if include_header:
         with open(output_file, 'w', newline='') as f:
             writer = csv.writer(f)
-            writer.writerow(['version', 'prev_block', 'merkle_root', 'timestamp', 'bits', 'nonce', 
-                           'auxpow_coinbase_tx', 'auxpow_parent_hash', 'auxpow_coinbase_branch', 'auxpow_coinbase_index', 
+            writer.writerow(['version', 'prev_block', 'merkle_root', 'timestamp', 'bits', 'nonce',
+                           'auxpow_coinbase_tx', 'auxpow_parent_hash', 'auxpow_coinbase_branch', 'auxpow_coinbase_index',
                            'auxpow_blockchain_branch', 'auxpow_blockchain_index', 'auxpow_parent_block_header'])
             for header in headers:
                 writer.writerow(header)
