<<<<<<< HEAD
use crate::constants::doge::DIFFICULTY_ADJUSTMENT_INTERVAL_DOGECOIN;
use crate::header::{
    is_timestamp_valid, AuxPowHeaderValidator, HeaderStore, HeaderValidator,
    ValidateAuxPowHeaderError, ValidateHeaderError,
};
=======
use crate::header::{is_timestamp_valid, HeaderStore, HeaderValidator, ValidateHeaderError};
>>>>>>> a8b9d0dd
use crate::BlockHeight;
use bitcoin::dogecoin::{
    extract_base_version, extract_chain_id, has_auxpow, is_legacy, Network as DogecoinNetwork,
};
use bitcoin::{
    block::Header as PureHeader, dogecoin::Header as DogecoinHeader, CompactTarget, Target,
};
use std::time::Duration;

/// Height after which the allow_min_difficulty_blocks parameter becomes active for Digishield blocks.
/// Ref: <https://github.com/dogecoin/dogecoin/blob/51cbc1fd5d0d045dda2ad84f53572bbf524c6a8e/src/dogecoin.cpp#L33>
pub(crate) const ALLOW_DIGISHIELD_MIN_DIFFICULTY_HEIGHT: u32 = 157_500;

pub struct DogecoinHeaderValidator {
    network: DogecoinNetwork,
}

impl DogecoinHeaderValidator {
    pub fn new(network: DogecoinNetwork) -> Self {
        Self { network }
    }

    pub fn mainnet() -> Self {
        Self::new(DogecoinNetwork::Dogecoin)
    }

    pub fn testnet() -> Self {
        Self::new(DogecoinNetwork::Testnet)
    }

    pub fn regtest() -> Self {
        Self::new(DogecoinNetwork::Regtest)
    }

    /// Context-dependent header validity checks
    fn contextual_check_header(
        &self,
        store: &impl HeaderStore,
        header: &PureHeader,
        current_time: u64,
    ) -> Result<Target, ValidateHeaderError> {
        let prev_height = store.height();
        let height = prev_height + 1;
        let prev_header = match store.get_with_block_hash(&header.prev_blockhash) {
            Some(result) => result,
            None => {
                return Err(ValidateHeaderError::PrevHeaderNotFound);
            }
        };

        if !self.allow_legacy_blocks(height) && is_legacy(header) {
            return Err(ValidateHeaderError::LegacyBlockNotAllowed);
        }

        if self.allow_legacy_blocks(height) && has_auxpow(header) {
            return Err(ValidateHeaderError::AuxPowBlockNotAllowed);
        }

        is_timestamp_valid(store, header, current_time)?;

        if (extract_base_version(header) < 3 && height >= self.network().params().bip66_height)
            || (extract_base_version(header) < 4 && height >= self.network().params().bip65_height)
        {
            return Err(ValidateHeaderError::VersionObsolete);
        }

        let header_target = header.target();
        if header_target > self.max_target() {
            return Err(ValidateHeaderError::TargetDifficultyAboveMax);
        }

        let target = self.get_next_target(store, &prev_header, prev_height, header.time);

        let header_target = header.target();
        if target != header_target {
            println!("bad target");
            return Err(ValidateHeaderError::InvalidPoWForComputedTarget);
        }

        Ok(target)
    }
}

impl HeaderValidator for DogecoinHeaderValidator {
    type Network = DogecoinNetwork;

    fn network(&self) -> &Self::Network {
        &self.network
    }

    fn max_target(&self) -> Target {
        self.network().params().max_attainable_target
    }

    fn no_pow_retargeting(&self) -> bool {
        self.network().params().no_pow_retargeting
    }

    fn pow_limit_bits(&self) -> CompactTarget {
        self.network()
            .params()
            .max_attainable_target
            .to_compact_lossy()
    }

    fn pow_target_spacing(&self) -> Duration {
        Duration::from_secs(self.network().params().pow_target_spacing as u64)
<<<<<<< HEAD
=======
    }

    fn difficulty_adjustment_interval(&self, height: u32) -> u32 {
        (self.network().params().pow_target_timespan(height)
            / self.network().params().pow_target_spacing) as u32
    }

    fn allow_min_difficulty_blocks(&self, height: u32) -> bool {
        self.network().params().allow_min_difficulty_blocks(height)
>>>>>>> a8b9d0dd
    }

    fn validate_header(
        &self,
        store: &impl HeaderStore,
        header: &PureHeader,
        current_time: u64,
    ) -> Result<(), ValidateHeaderError> {
        let target = self.contextual_check_header(store, header, current_time)?;

        if let Err(err) = header.validate_pow_with_scrypt(target) {
            match err {
                bitcoin::block::ValidationError::BadProofOfWork => println!("bad proof of work"),
                bitcoin::block::ValidationError::BadTarget => println!("bad target"),
                _ => {}
            };
            return Err(ValidateHeaderError::InvalidPoWForComputedTarget);
        }

        Ok(())
    }

    fn get_next_target(
        &self,
        store: &impl HeaderStore,
        prev_header: &PureHeader,
        prev_height: BlockHeight,
        timestamp: u32,
    ) -> Target {
        // Dogecoin core ref: <https://github.com/dogecoin/dogecoin/blob/1be681a1b97b686f838af90682a57f2030d26015/src/pow.cpp#L32>
        let height = prev_height + 1;

        if height >= ALLOW_DIGISHIELD_MIN_DIFFICULTY_HEIGHT
            && self.allow_min_difficulty_blocks(height)
            && timestamp > prev_header.time + (self.pow_target_spacing() * 2).as_secs() as u32
        {
            // If no block has been found in `pow_target_spacing * 2` minutes, then use
            // the maximum difficulty target
            return self.max_target();
        }

        if height % self.difficulty_adjustment_interval(height) != 0 {
            if self.allow_min_difficulty_blocks(height) {
                if timestamp > prev_header.time + (self.pow_target_spacing() * 2).as_secs() as u32 {
                    // If no block has been found in `pow_target_spacing * 2` minutes, then use
                    // the maximum difficulty target
                    return self.max_target();
                } else {
                    // If the block has been found within `pow_target_spacing * 2` minutes, then
                    // use the previous difficulty target that is not equal to the maximum
                    // difficulty target
                    return Target::from_compact(self.find_next_difficulty_in_chain(
                        store,
                        prev_header,
                        prev_height,
                    ));
                };
            }
            return Target::from_compact(prev_header.bits);
        };

        Target::from_compact(self.compute_next_difficulty(store, prev_header, prev_height))
    }

    fn find_next_difficulty_in_chain(
        &self,
        store: &impl HeaderStore,
        prev_header: &PureHeader,
        prev_height: BlockHeight,
    ) -> CompactTarget {
        // This is the maximum difficulty target for the network
        let pow_limit_bits = self.pow_limit_bits();
        match self.network() {
            DogecoinNetwork::Testnet | DogecoinNetwork::Regtest => {
                let mut current_header = *prev_header;
                let mut current_height = prev_height;
                let mut current_hash = current_header.block_hash();
                let initial_header_hash = store.get_initial_hash();

                // Keep traversing the blockchain backwards from the recent block to initial
                // header hash.
                loop {
                    // Check if non-limit PoW found or it's time to adjust difficulty.
                    if current_header.bits != pow_limit_bits
                        || current_height % self.difficulty_adjustment_interval(prev_height + 1)
                            == 0
                    {
                        return current_header.bits;
                    }

                    // Stop if we reach the initial header.
                    if current_hash == initial_header_hash {
                        break;
                    }

                    // Traverse to the previous header.
                    let prev_blockhash = current_header.prev_blockhash;
                    current_header = store
                        .get_with_block_hash(&prev_blockhash)
                        .expect("previous header should be in the header store");
                    // Update the current height and hash.
                    current_height -= 1;
                    current_hash = prev_blockhash;
                }
                pow_limit_bits
            }
            DogecoinNetwork::Dogecoin => pow_limit_bits,
            &other => unreachable!("Unsupported network: {:?}", other),
        }
    }

    fn compute_next_difficulty(
        &self,
        store: &impl HeaderStore,
        prev_header: &PureHeader,
        prev_height: BlockHeight,
    ) -> CompactTarget {
        // Pre-Digishield: difficulty is adjusted every 240 blocks.
        // If an interval boundary is not reached, then previous difficulty target is
        // returned. Regtest network doesn't adjust PoW difficulty levels. For
        // regtest, simply return the previous difficulty target.
        // Digishield: difficulty is adjusted every block.

        let height = prev_height + 1;
        let difficulty_adjustment_interval = self.difficulty_adjustment_interval(height);

        // Computing the `last_adjustment_header`.
        // `last_adjustment_header` is the header before the previous difficulty adjustment point.
        // Dogecoin solves the "off-by-one" or Time Wrap bug in Bitcoin by going back to the full
        // retarget period (hence the - 1).
        // See: <https://litecoin.info/docs/history/time-warp-attack>
        let last_adjustment_height = if height <= difficulty_adjustment_interval {
            0
        } else {
            height - difficulty_adjustment_interval - 1
        };
        let last_adjustment_header = store
            .get_with_height(last_adjustment_height)
            .expect("Last adjustment header must exist");

        // Computing the timespan between the last adjustment header time and
        // current time. Our goal is to readjust the difficulty target so that the
        // timespan taken for the next interval is equal to the `pow_target_timespan`
        // of the network.
        //
        // IMPORTANT: With the Median Time Past (MTP) rule, a block's timestamp
        // is only required to be greater than the median of the previous 11 blocks.
        // This allows individual block timestamps to decrease relative to their
        // predecessor, which can result in a negative timespan.
        let last_adjustment_time = last_adjustment_header.time;
        let timespan = (prev_header.time as i64) - (last_adjustment_time as i64);

        CompactTarget::from_next_work_required_dogecoin(
            prev_header.bits,
            timespan,
            self.network,
            height,
        )
<<<<<<< HEAD
    }
}

impl AuxPowHeaderValidator for DogecoinHeaderValidator {
    fn strict_chain_id(&self) -> bool {
        self.network().params().strict_chain_id
    }

    fn auxpow_chain_id(&self) -> i32 {
        self.network().params().auxpow_chain_id
    }

    fn allow_legacy_blocks(&self, height: u32) -> bool {
        self.network.params().allow_legacy_blocks(height)
    }

    fn validate_auxpow_header(
        &self,
        store: &impl HeaderStore,
        header: &DogecoinHeader,
        current_time: u64,
    ) -> Result<(), ValidateAuxPowHeaderError> {
        if !is_legacy(header)
            && self.strict_chain_id()
            && extract_chain_id(header) != self.auxpow_chain_id()
        {
            return Err(ValidateAuxPowHeaderError::InvalidChainId);
        }

        if header.aux_pow.is_none() {
            if has_auxpow(header) {
                return Err(ValidateAuxPowHeaderError::InconsistentAuxPowBitSet);
            }

            self.validate_header(store, &header.pure_header, current_time)?;
            return Ok(());
        }

        let aux_pow = header.aux_pow.as_ref().unwrap();

        if !has_auxpow(header) {
            return Err(ValidateAuxPowHeaderError::InconsistentAuxPowBitSet);
        }

        let target = self.contextual_check_header(store, &header.pure_header, current_time)?;

        if !target.is_met_by(aux_pow.parent_block_header.block_hash_with_scrypt()) {
            return Err(ValidateAuxPowHeaderError::InvalidParentPoW);
        }
        if let Err(err) = aux_pow.check(
            header.block_hash(),
            extract_chain_id(header),
            self.strict_chain_id(),
        ) {
            println!("{}", err);
            return Err(ValidateAuxPowHeaderError::InvalidAuxPoW);
        }

        Ok(())
=======
>>>>>>> a8b9d0dd
    }
}<|MERGE_RESOLUTION|>--- conflicted
+++ resolved
@@ -1,12 +1,8 @@
-<<<<<<< HEAD
 use crate::constants::doge::DIFFICULTY_ADJUSTMENT_INTERVAL_DOGECOIN;
 use crate::header::{
     is_timestamp_valid, AuxPowHeaderValidator, HeaderStore, HeaderValidator,
     ValidateAuxPowHeaderError, ValidateHeaderError,
 };
-=======
-use crate::header::{is_timestamp_valid, HeaderStore, HeaderValidator, ValidateHeaderError};
->>>>>>> a8b9d0dd
 use crate::BlockHeight;
 use bitcoin::dogecoin::{
     extract_base_version, extract_chain_id, has_auxpow, is_legacy, Network as DogecoinNetwork,
@@ -114,8 +110,6 @@
 
     fn pow_target_spacing(&self) -> Duration {
         Duration::from_secs(self.network().params().pow_target_spacing as u64)
-<<<<<<< HEAD
-=======
     }
 
     fn difficulty_adjustment_interval(&self, height: u32) -> u32 {
@@ -125,7 +119,6 @@
 
     fn allow_min_difficulty_blocks(&self, height: u32) -> bool {
         self.network().params().allow_min_difficulty_blocks(height)
->>>>>>> a8b9d0dd
     }
 
     fn validate_header(
@@ -277,6 +270,7 @@
         // predecessor, which can result in a negative timespan.
         let last_adjustment_time = last_adjustment_header.time;
         let timespan = (prev_header.time as i64) - (last_adjustment_time as i64);
+        let timespan = (prev_header.time as i64) - (last_adjustment_time as i64);
 
         CompactTarget::from_next_work_required_dogecoin(
             prev_header.bits,
@@ -284,7 +278,6 @@
             self.network,
             height,
         )
-<<<<<<< HEAD
     }
 }
 
@@ -301,6 +294,12 @@
         self.network.params().allow_legacy_blocks(height)
     }
 
+        CompactTarget::from_next_work_required_dogecoin(
+            prev_header.bits,
+            timespan,
+            self.network,
+            height,
+        )
     fn validate_auxpow_header(
         &self,
         store: &impl HeaderStore,
@@ -344,7 +343,5 @@
         }
 
         Ok(())
-=======
->>>>>>> a8b9d0dd
     }
 }