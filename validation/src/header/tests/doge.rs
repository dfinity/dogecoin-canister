mod auxpow;

use crate::constants::doge::test::{
    MAINNET_HEADER_DOGE_151556, MAINNET_HEADER_DOGE_151557, MAINNET_HEADER_DOGE_151558,
    MAINNET_HEADER_DOGE_17, MAINNET_HEADER_DOGE_18, MAINNET_HEADER_DOGE_400000,
    MAINNET_HEADER_DOGE_400001, MAINNET_HEADER_DOGE_400002, MAINNET_HEADER_DOGE_521335,
    MAINNET_HEADER_DOGE_521336, TESTNET_HEADER_DOGE_158378, TESTNET_HEADER_DOGE_158379,
    TESTNET_HEADER_DOGE_158380, TESTNET_HEADER_DOGE_293098, TESTNET_HEADER_DOGE_293099,
    TESTNET_HEADER_DOGE_88, TESTNET_HEADER_DOGE_89,
};
<<<<<<< HEAD
use crate::constants::doge::DIFFICULTY_ADJUSTMENT_INTERVAL_DOGECOIN;
use crate::header::tests::utils::{deserialize_header, doge_files, dogecoin_genesis_header};
=======
use crate::header::doge::ALLOW_DIGISHIELD_MIN_DIFFICULTY_HEIGHT;
use crate::header::tests::utils::{doge_files, dogecoin_genesis_header};
>>>>>>> a8b9d0dd
use crate::header::tests::{
    verify_backdated_block_difficulty, verify_consecutive_headers,
    verify_consecutive_headers_auxpow, verify_difficulty_adjustment, verify_header_sequence,
    verify_header_sequence_auxpow, verify_regtest_difficulty_calculation, verify_timestamp_rules,
    verify_with_excessive_target, verify_with_invalid_pow,
    verify_with_invalid_pow_with_computed_target, verify_with_missing_parent,
};
use crate::{DogecoinHeaderValidator, HeaderValidator};
use bitcoin::dogecoin::constants::genesis_block as dogecoin_genesis_block;
use bitcoin::dogecoin::Network as DogecoinNetwork;
use bitcoin::{CompactTarget, Target};

#[test]
fn test_basic_header_validation_mainnet() {
    verify_consecutive_headers(
        &DogecoinHeaderValidator::mainnet(),
        MAINNET_HEADER_DOGE_17,
        17,
        MAINNET_HEADER_DOGE_18,
    );
}

#[test]
fn test_basic_header_validation_testnet() {
    verify_consecutive_headers(
        &DogecoinHeaderValidator::testnet(),
        TESTNET_HEADER_DOGE_88,
        88,
        TESTNET_HEADER_DOGE_89,
    );
}

#[test]
fn test_basic_header_validation_auxpow_mainnet() {
    verify_consecutive_headers_auxpow(
        DogecoinHeaderValidator::mainnet(),
        MAINNET_HEADER_DOGE_400000,
        400_000,
        MAINNET_HEADER_DOGE_400001,
        MAINNET_HEADER_DOGE_400002,
    );
}

#[test]
fn test_basic_header_validation_auxpow_testnet() {
    verify_consecutive_headers_auxpow(
        DogecoinHeaderValidator::testnet(),
        TESTNET_HEADER_DOGE_158378,
        158_378,
        TESTNET_HEADER_DOGE_158379,
        TESTNET_HEADER_DOGE_158380,
    );
}

#[test]
fn test_sequential_header_validation_mainnet() {
    verify_header_sequence(
<<<<<<< HEAD
        DogecoinHeaderValidator::mainnet(),
        doge_files::MAINNET_HEADERS_1_5000_PARSED,
        *dogecoin_genesis_block(DogecoinNetwork::Dogecoin).header,
=======
        &DogecoinHeaderValidator::mainnet(),
        doge_files::MAINNET_HEADERS_1_15000_PARSED,
        dogecoin_genesis_block(DogecoinNetwork::Dogecoin).header,
>>>>>>> a8b9d0dd
        0,
    );
}

#[test]
fn test_sequential_header_validation_testnet() {
    verify_header_sequence(
<<<<<<< HEAD
        DogecoinHeaderValidator::testnet(),
        doge_files::TESTNET_HEADERS_1_5000_PARSED,
        *dogecoin_genesis_block(DogecoinNetwork::Testnet).header,
=======
        &DogecoinHeaderValidator::testnet(),
        doge_files::TESTNET_HEADERS_1_15000_PARSED,
        dogecoin_genesis_block(DogecoinNetwork::Testnet).header,
>>>>>>> a8b9d0dd
        0,
    );
}

#[test]
fn test_sequential_header_validation_auxpow_mainnet() {
    verify_header_sequence_auxpow(
        DogecoinHeaderValidator::mainnet(),
        doge_files::MAINNET_HEADERS_521337_536336_PARSED,
        deserialize_header(MAINNET_HEADER_DOGE_521335),
        521335,
        deserialize_header(MAINNET_HEADER_DOGE_521336),
    );
}

#[test]
fn test_sequential_header_validation_auxpow_testnet() {
    verify_header_sequence_auxpow(
        DogecoinHeaderValidator::testnet(),
        doge_files::TESTNET_HEADERS_293100_308099_PARSED,
        deserialize_header(TESTNET_HEADER_DOGE_293098),
        293098,
        deserialize_header(TESTNET_HEADER_DOGE_293099),
    );
}

#[test]
fn test_missing_previous_header() {
    verify_with_missing_parent(
        &DogecoinHeaderValidator::mainnet(),
        MAINNET_HEADER_DOGE_151556,
        151_556,
        MAINNET_HEADER_DOGE_151558,
    );
}

#[test]
fn test_invalid_pow_mainnet() {
    verify_with_invalid_pow(
        &DogecoinHeaderValidator::mainnet(),
        MAINNET_HEADER_DOGE_151556,
        151_556,
        MAINNET_HEADER_DOGE_151557,
    );
}

#[test]
fn test_invalid_pow_with_computed_target_regtest() {
    let dogecoin_genesis_header = dogecoin_genesis_header(
        &DogecoinNetwork::Dogecoin,
        CompactTarget::from_consensus(0x000ffff0), // Put a low target
    );
    verify_with_invalid_pow_with_computed_target(
        &DogecoinHeaderValidator::regtest(),
        dogecoin_genesis_header,
    );
}

#[test]
fn test_target_exceeds_maximum_mainnet() {
    verify_with_excessive_target(
        &DogecoinHeaderValidator::mainnet(),
        &DogecoinHeaderValidator::regtest(),
        MAINNET_HEADER_DOGE_151556,
        151_556,
        MAINNET_HEADER_DOGE_151557,
    );
}

#[test]
fn test_difficulty_adjustments_mainnet() {
    verify_difficulty_adjustment(
        &DogecoinHeaderValidator::mainnet(),
        doge_files::MAINNET_HEADERS_0_700000_RAW,
        700_000,
    );
}

#[test]
fn test_difficulty_adjustments_testnet() {
    verify_difficulty_adjustment(
        &DogecoinHeaderValidator::testnet(),
        doge_files::TESTNET_HEADERS_0_2000000_RAW,
        2_000_000,
    );
}

#[test]
fn test_difficulty_regtest() {
    let initial_pow = CompactTarget::from_consensus(0x1d0000ff); // Some non-limit PoW, the actual value is not important.
    let genesis_header = dogecoin_genesis_header(&DogecoinNetwork::Regtest, initial_pow);
    verify_regtest_difficulty_calculation(
        &DogecoinHeaderValidator::regtest(),
        genesis_header,
        initial_pow,
    );
}

#[test]
fn test_backdated_difficulty_adjustment_testnet() {
    let validator = DogecoinHeaderValidator::testnet();
    let genesis_target = CompactTarget::from_consensus(0x1e0ffff0);
    let genesis_header = dogecoin_genesis_header(validator.network(), genesis_target);
    let expected_target = Target::from(genesis_target)
<<<<<<< HEAD
        .min_transition_threshold_dogecoin(DogecoinNetwork::Testnet, 0)
=======
        .min_transition_threshold_dogecoin(validator.network(), 0)
>>>>>>> a8b9d0dd
        .to_compact_lossy(); // Target is expected to reach the minimum valid Target threshold allowed in a difficulty adjustment.
    verify_backdated_block_difficulty(
        &validator,
        validator.difficulty_adjustment_interval(0),
        genesis_header,
        expected_target,
    );
}

#[test]
fn test_timestamp_validation_mainnet() {
    verify_timestamp_rules(
        &DogecoinHeaderValidator::mainnet(),
        MAINNET_HEADER_DOGE_151556,
        151_556,
        MAINNET_HEADER_DOGE_151557,
        MAINNET_HEADER_DOGE_151558,
    );
}

#[test]
fn test_digishield_with_min_difficulty_height() {
    let networks = [DogecoinNetwork::Testnet, DogecoinNetwork::Regtest];
    for network in networks.iter() {
        assert!(network
            .params()
            .digishield_activated(ALLOW_DIGISHIELD_MIN_DIFFICULTY_HEIGHT));
    }
}<|MERGE_RESOLUTION|>--- conflicted
+++ resolved
@@ -8,13 +8,10 @@
     TESTNET_HEADER_DOGE_158380, TESTNET_HEADER_DOGE_293098, TESTNET_HEADER_DOGE_293099,
     TESTNET_HEADER_DOGE_88, TESTNET_HEADER_DOGE_89,
 };
-<<<<<<< HEAD
 use crate::constants::doge::DIFFICULTY_ADJUSTMENT_INTERVAL_DOGECOIN;
 use crate::header::tests::utils::{deserialize_header, doge_files, dogecoin_genesis_header};
-=======
 use crate::header::doge::ALLOW_DIGISHIELD_MIN_DIFFICULTY_HEIGHT;
 use crate::header::tests::utils::{doge_files, dogecoin_genesis_header};
->>>>>>> a8b9d0dd
 use crate::header::tests::{
     verify_backdated_block_difficulty, verify_consecutive_headers,
     verify_consecutive_headers_auxpow, verify_difficulty_adjustment, verify_header_sequence,
@@ -72,15 +69,9 @@
 #[test]
 fn test_sequential_header_validation_mainnet() {
     verify_header_sequence(
-<<<<<<< HEAD
-        DogecoinHeaderValidator::mainnet(),
-        doge_files::MAINNET_HEADERS_1_5000_PARSED,
-        *dogecoin_genesis_block(DogecoinNetwork::Dogecoin).header,
-=======
         &DogecoinHeaderValidator::mainnet(),
         doge_files::MAINNET_HEADERS_1_15000_PARSED,
         dogecoin_genesis_block(DogecoinNetwork::Dogecoin).header,
->>>>>>> a8b9d0dd
         0,
     );
 }
@@ -88,15 +79,9 @@
 #[test]
 fn test_sequential_header_validation_testnet() {
     verify_header_sequence(
-<<<<<<< HEAD
-        DogecoinHeaderValidator::testnet(),
-        doge_files::TESTNET_HEADERS_1_5000_PARSED,
-        *dogecoin_genesis_block(DogecoinNetwork::Testnet).header,
-=======
         &DogecoinHeaderValidator::testnet(),
         doge_files::TESTNET_HEADERS_1_15000_PARSED,
         dogecoin_genesis_block(DogecoinNetwork::Testnet).header,
->>>>>>> a8b9d0dd
         0,
     );
 }
@@ -201,11 +186,7 @@
     let genesis_target = CompactTarget::from_consensus(0x1e0ffff0);
     let genesis_header = dogecoin_genesis_header(validator.network(), genesis_target);
     let expected_target = Target::from(genesis_target)
-<<<<<<< HEAD
-        .min_transition_threshold_dogecoin(DogecoinNetwork::Testnet, 0)
-=======
         .min_transition_threshold_dogecoin(validator.network(), 0)
->>>>>>> a8b9d0dd
         .to_compact_lossy(); // Target is expected to reach the minimum valid Target threshold allowed in a difficulty adjustment.
     verify_backdated_block_difficulty(
         &validator,
