#[cfg(feature = "btc")]
pub mod btc;
#[cfg(feature = "doge")]
pub mod doge;
#[cfg(test)]
mod tests;

use crate::BlockHeight;
<<<<<<< HEAD
use bitcoin::{block::Header, BlockHash, CompactTarget, Target};
=======
use bitcoin::{block::Header, params::Params as BitcoinParams, BlockHash, CompactTarget, Target};
>>>>>>> 3dee3569

/// An error thrown when trying to validate a header.
#[derive(Debug, PartialEq)]
pub enum ValidateHeaderError {
    /// Used when the timestamp in the header is lower than
    /// the median of timestamps of past 11 headers.
    HeaderIsOld,
    /// Used when the timestamp in the header is more than 2 hours
    /// from the current time.
    HeaderIsTooFarInFuture {
        block_time: u64,
        max_allowed_time: u64,
    },
    /// Used when the PoW in the header is invalid as per the target mentioned
    /// in the header.
    InvalidPoWForHeaderTarget,
    /// Used when the PoW in the header is invalid as per the target
    /// computed based on the previous headers.
    InvalidPoWForComputedTarget,
    /// Used when the target in the header is greater than the max possible
    /// value.
    TargetDifficultyAboveMax,
    /// Used when the predecessor of the input header is not found in the
    /// HeaderStore.
    PrevHeaderNotFound,
}

const ONE_HOUR: u64 = 3_600;

pub trait HeaderStore {
    /// Returns the header with the given block hash.
    fn get_with_block_hash(&self, hash: &BlockHash) -> Option<Header>;

    /// Returns the header at the given height.
    fn get_with_height(&self, height: u32) -> Option<Header>;

    /// Returns the height of the tip that the new header will extend.
    fn height(&self) -> u32;

    /// Returns the initial hash the store starts from.
    fn get_initial_hash(&self) -> BlockHash {
        self.get_with_height(0)
            .expect("genesis block header not found")
            .block_hash()
    }
}

fn timestamp_is_less_than_2h_in_future(
    block_time: u64,
    current_time: u64,
) -> Result<(), ValidateHeaderError> {
    let max_allowed_time = current_time + 2 * ONE_HOUR;

    if block_time > max_allowed_time {
        return Err(ValidateHeaderError::HeaderIsTooFarInFuture {
            block_time,
            max_allowed_time,
        });
    }

    Ok(())
}

/// Validates if a header's timestamp is valid.
/// Bitcoin Protocol Rules wiki https://en.bitcoin.it/wiki/Protocol_rules says,
/// "Reject if timestamp is the median time of the last 11 blocks or before"
/// "Block timestamp must not be more than two hours in the future"
fn is_timestamp_valid(
    store: &impl HeaderStore,
    header: &Header,
    current_time: u64,
) -> Result<(), ValidateHeaderError> {
    timestamp_is_less_than_2h_in_future(header.time as u64, current_time)?;
    let mut times = vec![];
    let mut current_header: Header = *header;
    let initial_hash = store.get_initial_hash();
    for _ in 0..11 {
        if let Some(prev_header) = store.get_with_block_hash(&current_header.prev_blockhash) {
            times.push(prev_header.time);
            if current_header.prev_blockhash == initial_hash {
                break;
            }
            current_header = prev_header;
        }
    }

    times.sort_unstable();
    let median = times[times.len() / 2];
    if header.time <= median {
        return Err(ValidateHeaderError::HeaderIsOld);
    }

    Ok(())
}

pub trait HeaderValidator {
<<<<<<< HEAD
    type Network;
=======
    type Network: AsRef<BitcoinParams>;
>>>>>>> 3dee3569

    fn network(&self) -> &Self::Network;

    /// Returns the maximum difficulty target depending on the network
    fn max_target(&self) -> Target;

    /// Returns false iff PoW difficulty level of blocks can be
    /// readjusted in the network after a fixed time interval.
    fn no_pow_retargeting(&self) -> bool;

    /// Returns the PoW limit bits depending on the network
    fn pow_limit_bits(&self) -> CompactTarget;

    /// Returns the target spacing between blocks in seconds.
    fn pow_target_spacing(&self) -> u32;

    /// Validates a header. If a failure occurs, a
    /// [ValidateHeaderError](ValidateHeaderError) will be returned.
    fn validate_header(
        &self,
        store: &impl HeaderStore,
        header: &Header,
        current_time: u64,
    ) -> Result<(), ValidateHeaderError>;

    /// Returns the next required target at the given timestamp.
    /// The target is the number that a block hash must be below for it to be accepted.
    fn get_next_target(
        &self,
        store: &impl HeaderStore,
        prev_header: &Header,
        prev_height: BlockHeight,
        timestamp: u32,
    ) -> Target;

    /// This method is only valid when used for testnet and regtest networks.
    /// As per "https://en.bitcoin.it/wiki/Testnet",
    /// "If no block has been found in 20 minutes, the difficulty automatically
    /// resets back to the minimum for a single block, after which it
    /// returns to its previous value." This function is used to compute the
    /// difficulty target in case the block has been found within 20
    /// minutes.
    fn find_next_difficulty_in_chain(
        &self,
        store: &impl HeaderStore,
        prev_header: &Header,
        prev_height: BlockHeight,
    ) -> CompactTarget;

    /// This function returns the difficulty target to be used for the current
    /// header given the previous header in the Bitcoin network
    fn compute_next_difficulty(
        &self,
        store: &impl HeaderStore,
        prev_header: &Header,
        prev_height: BlockHeight,
    ) -> CompactTarget;
}<|MERGE_RESOLUTION|>--- conflicted
+++ resolved
@@ -6,11 +6,7 @@
 mod tests;
 
 use crate::BlockHeight;
-<<<<<<< HEAD
-use bitcoin::{block::Header, BlockHash, CompactTarget, Target};
-=======
 use bitcoin::{block::Header, params::Params as BitcoinParams, BlockHash, CompactTarget, Target};
->>>>>>> 3dee3569
 
 /// An error thrown when trying to validate a header.
 #[derive(Debug, PartialEq)]
@@ -107,11 +103,7 @@
 }
 
 pub trait HeaderValidator {
-<<<<<<< HEAD
-    type Network;
-=======
     type Network: AsRef<BitcoinParams>;
->>>>>>> 3dee3569
 
     fn network(&self) -> &Self::Network;
 
