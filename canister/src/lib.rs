--- conflicted
+++ resolved
@@ -213,7 +213,7 @@
 
     let memory = memory::get_upgrades_memory();
 
-    let state: State = {
+    let mut state: State = {
         // Buffered reader at offset 0
         let read_buffer_offset_0 = || {
             let reader = Reader::new(&memory, 0);
@@ -228,11 +228,6 @@
             ciborium::de::from_reader(&mut buffered_reader)
         };
 
-<<<<<<< HEAD
-    // Deserialize and set the state.
-    let mut state: State = ciborium::de::from_reader(&mut buffered_reader)
-        .expect("failed to decode state from stable memory");
-=======
         // Read into array
         let read_array = || {
             let mut state_len_bytes = [0; 4];
@@ -262,7 +257,6 @@
             })
             .expect("Failed to read state into array.")
     };
->>>>>>> f362b749
 
     // Reset cache to stable memory
     let cache = unstable_blocks::BlocksCacheInStableMem::new(
