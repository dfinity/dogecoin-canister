--- conflicted
+++ resolved
@@ -216,19 +216,15 @@
     let mut buffered_reader = BufferedReader::new(BUFFER_SIZE, reader);
 
     // Deserialize and set the state.
-<<<<<<< HEAD
-    let mut state: State =
-        ciborium::de::from_reader(&*state_bytes).expect("failed to decode state");
+    let mut state: State = ciborium::de::from_reader(&mut buffered_reader)
+        .expect("failed to decode state from stable memory");
+
     // Reset cache to stable memory
     let cache = unstable_blocks::BlocksCacheInStableMem::new(
         state.network(),
         memory::get_unstable_blocks_memory(),
     );
     state.replace_unstable_blocks_cache(cache);
-=======
-    let state: State = ciborium::de::from_reader(&mut buffered_reader)
-        .expect("failed to decode state from stable memory");
->>>>>>> 454cc374
 
     set_state(state);
 
