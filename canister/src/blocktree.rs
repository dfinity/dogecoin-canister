use crate::unstable_blocks::BlocksCache;
use bitcoin::block::Header;
use ic_doge_types::{Block, BlockHash};
use std::fmt;
mod serde;
use std::cell::RefCell;
use std::ops::{Add, Sub};
use std::rc::Rc;

/// Represents a non-empty block chain as:
/// * the first block of the chain
/// * the successors to this block (which can be an empty list)
#[derive(Debug, PartialEq, Eq)]
<<<<<<< HEAD
pub struct BlockChain<'a, T> {
=======
#[cfg_attr(test, derive(Clone))]
pub struct BlockChain<'a> {
>>>>>>> 454cc374
    // The first block of this `BlockChain`, i.e. the one at the lowest height.
    first: &'a T,
    // The successor blocks of this `BlockChain`, i.e. the chain after the
    // `first` block.
    successors: Vec<&'a T>,
}

impl<'a, T> BlockChain<'a, T> {
    /// Creates a new `BlockChain` with the given `first` block and an empty list
    /// of successors.
    pub fn new(first: &'a T) -> Self {
        Self {
            first,
            successors: vec![],
        }
    }

    /// This is only useful for tests to simplify the creation of a `BlockChain`.
    #[cfg(test)]
    pub fn new_with_successors(first: &'a T, successors: Vec<&'a T>) -> Self {
        Self { first, successors }
    }

    /// Appends a new block to the list of `successors` of this `BlockChain`.
    pub fn push(&mut self, block: &'a T) {
        self.successors.push(block);
    }

    /// Returns the length of this `BlockChain`.
    pub fn len(&self) -> usize {
        self.successors.len() + 1
    }

    pub fn first(&self) -> &'a T {
        self.first
    }

    pub fn tip(&self) -> &'a T {
        match self.successors.last() {
            None => {
                // The chain consists of only one block, and that is the tip.
                self.first
            }
            Some(tip) => tip,
        }
    }

    /// Consumes this `BlockChain` and returns the entire chain of blocks.
    pub fn into_chain(self) -> Vec<&'a T> {
        let mut chain = vec![self.first];
        chain.extend(self.successors);
        chain
    }
}

/// Depth of a blockchain, measured in the number of blocks.
#[derive(Debug, Clone, Copy, PartialEq, Eq, PartialOrd, Ord)]
pub struct Depth(u64);

impl Depth {
    pub const fn new(value: u64) -> Self {
        Self(value)
    }

    pub fn get(self) -> u64 {
        self.0
    }

    pub fn saturating_sub(self, other: Self) -> Self {
        Self(self.0.saturating_sub(other.0))
    }
}

impl Add for Depth {
    type Output = Self;
    fn add(self, other: Self) -> Self::Output {
        Self(self.0 + other.0)
    }
}

impl fmt::Display for Depth {
    fn fmt(&self, f: &mut fmt::Formatter) -> fmt::Result {
        write!(f, "{}", self.0)
    }
}

/// Depth based on accumulated difficulty, used for block stability checks.
#[derive(Debug, Clone, Copy, PartialEq, Eq, PartialOrd, Ord)]
pub struct DifficultyBasedDepth(u128);

impl DifficultyBasedDepth {
    pub const fn new(value: u128) -> Self {
        Self(value)
    }

    pub fn get(self) -> u128 {
        self.0
    }
}

impl Add for DifficultyBasedDepth {
    type Output = Self;
    fn add(self, other: Self) -> Self::Output {
        Self(self.0 + other.0)
    }
}

impl Sub for DifficultyBasedDepth {
    type Output = Self;
    fn sub(self, other: Self) -> Self::Output {
        Self(self.0 - other.0)
    }
}

type Cache = Rc<RefCell<Box<dyn BlocksCache>>>;

/// Represent a block stored in a shared cache.
pub struct CachedBlock {
    cache: Cache,
    difficulty: u128,
    block_hash: BlockHash,
}

impl std::fmt::Debug for CachedBlock {
    fn fmt(&self, f: &mut fmt::Formatter) -> fmt::Result {
        self.block_hash.fmt(f)
    }
}

impl PartialEq for CachedBlock {
    fn eq(&self, other: &Self) -> bool {
        self.block_hash == other.block_hash
    }
}

impl Eq for CachedBlock {}

impl CachedBlock {
    fn new_cached(cache: Cache, block: Block) -> CachedBlock {
        let difficulty = block.difficulty(cache.borrow().network());
        let block_hash = block.block_hash();
        cache.borrow_mut().insert(block_hash.clone(), block);
        CachedBlock {
            cache,
            difficulty,
            block_hash,
        }
    }

    pub fn block_hash(&self) -> &BlockHash {
        &self.block_hash
    }

    pub fn difficulty(&self) -> u128 {
        self.difficulty
    }

    pub fn header(&self) -> Header {
        let block = self.cache.borrow().get(&self.block_hash).unwrap();
        *block.header()
    }

    pub fn block(&self) -> Block {
        self.cache.borrow().get(&self.block_hash).unwrap()
    }
}

/// Maintains a tree of connected blocks.
#[derive(Debug, PartialEq, Eq)]
pub struct BlockTree {
    root: CachedBlock,
    children: Vec<BlockTree>,
}

impl BlockTree {
    /// Creates a new `BlockTree` with the given block as its root.
    pub fn new<Cache: BlocksCache + 'static>(cache: Cache, root: Block) -> Self {
        Self::new_with_shared_cache(Rc::new(RefCell::new(Box::new(cache))), root)
    }

    /// Replace the blocks cache with the given one
    pub fn replace_blocks_cache<Cache: BlocksCache + 'static>(&mut self, cache: Cache) {
        self.root.cache.replace(Box::new(cache));
    }

    fn remove_from_cache(self) {
        assert!(self.root.cache.borrow_mut().remove(&self.root.block_hash));
        for child in self.children.into_iter() {
            child.remove_from_cache()
        }
    }

    fn new_with_shared_cache(cache: Cache, root: Block) -> Self {
        let root = CachedBlock::new_cached(cache, root);
        Self {
            root,
            children: vec![],
        }
    }

    fn new_with_shared_cache_and_hash(
        cache: Cache,
        difficulty: u128,
        block_hash: BlockHash,
    ) -> Self {
        let root = CachedBlock {
            cache,
            difficulty,
            block_hash,
        };
        Self {
            root,
            children: vec![],
        }
    }

    #[cfg(test)]
    fn cache(&self) -> Cache {
        self.root.cache.clone()
    }

    pub fn root(&self) -> &CachedBlock {
        &self.root
    }

    pub fn into_root_and_remove_from_cache(self) -> Block {
        let block = self.root.block();
        self.remove_from_cache();
        block
    }

    pub fn children(&self) -> impl Iterator<Item = &BlockTree> {
        self.children.iter()
    }

    pub fn get_child(&self, idx: usize) -> &Self {
        &self.children[idx]
    }

    pub fn remove_child(&mut self, idx: usize) -> Self {
        self.children.swap_remove(idx)
    }

    /// Returns all blocks in the tree with their depths
    /// separated by heights.
    pub fn blocks_with_depths_by_heights(&self) -> Vec<Vec<(&BlockHash, u32)>> {
        let mut blocks_with_depths_by_heights: Vec<Vec<(&BlockHash, u32)>> = vec![vec![]];
        self.blocks_with_depths_by_heights_helper(&mut blocks_with_depths_by_heights, 0);
        blocks_with_depths_by_heights
    }

    fn blocks_with_depths_by_heights_helper<'a>(
        &'a self,
        blocks_with_depth_by_height: &mut Vec<Vec<(&'a BlockHash, u32)>>,
        height: usize,
    ) -> u32 {
        let mut depth: u32 = 0;
        for child in self.children() {
            depth = std::cmp::max(
                depth,
                child.blocks_with_depths_by_heights_helper(blocks_with_depth_by_height, height + 1),
            );
        }
        depth += 1;

        if height >= blocks_with_depth_by_height.len() {
            blocks_with_depth_by_height.resize(height + 1, vec![]);
        }

        blocks_with_depth_by_height[height].push((self.root.block_hash(), depth));

        depth
    }

    /// Returns the number of tips in the tree.
    pub fn tip_count(&self) -> u32 {
        if self.children.is_empty() {
            1
        } else {
            self.children().map(|c| c.tip_count()).sum()
        }
    }

    /// Returns the depths of all tips in the tree.
    pub fn tip_depths(&self) -> Vec<usize> {
        if self.children.is_empty() {
            return vec![1]; // Leaf node, depth is 1
        }

        self.children
            .iter()
            .flat_map(|child| child.tip_depths().into_iter().map(|d| d + 1))
            .collect()
    }

    /// Extends the tree with the given block.
    ///
    /// Blocks can extend the tree in the following cases:
    ///   * The block is a successor of a block already in the tree.
    ///
    /// Note that `ValidationContext` ensures that the block to insert is not already present.
    pub fn extend(&mut self, block: Block) -> Result<(), BlockDoesNotExtendTree> {
<<<<<<< HEAD
        let block_hash = block.block_hash();
        if self.contains(&block_hash) {
            // The block is already present in the tree. Nothing to do.
            return Ok(());
        }
=======
        debug_assert_eq!(
            self.find(&block),
            None,
            "BUG: block {block:?} is already present in the tree, but this should have been prevented when instantiating `ValidationContext`"
        );
>>>>>>> 454cc374

        let cache = self.root.cache.clone();
        // Check if the block is a successor to any of the blocks in the tree.
        match self.find_mut(&block.header().prev_blockhash.into()) {
            Some((block_subtree, _)) => {
                assert_eq!(
                    block_subtree.root.block_hash(),
                    &BlockHash::from(block.header().prev_blockhash)
                );
                // Add the block as a successor.
                block_subtree
                    .children
                    .push(BlockTree::new_with_shared_cache(cache, block));
                Ok(())
            }
            None => Err(BlockDoesNotExtendTree(block.block_hash())),
        }
    }

    /// Returns all the blockchains in the tree.
    pub fn blockchains(&self) -> Vec<BlockChain<'_, CachedBlock>> {
        if self.children.is_empty() {
            return vec![BlockChain {
                first: &self.root,
                successors: vec![],
            }];
        }

        let mut tips = vec![];
        for child in self.children.iter() {
            tips.extend(
                child
                    .blockchains()
                    .into_iter()
                    .map(|bc| BlockChain {
                        first: &self.root,
                        successors: bc.into_chain(),
                    })
                    .collect::<Vec<_>>(),
            );
        }

        tips
    }

    /// Returns a `BlockChain` starting from the anchor and ending with the `tip`,
    /// together with the tip's direct children.
    ///
    /// If the `tip` doesn't exist in the tree, `None` is returned.
    pub fn get_chain_with_tip<'a>(
        &'a self,
        tip: &BlockHash,
<<<<<<< HEAD
    ) -> Option<BlockChain<'a, CachedBlock>> {
=======
    ) -> Option<(BlockChain<'a>, Vec<&'a Block>)> {
>>>>>>> 454cc374
        // Compute the chain in reverse order, as that's more efficient, and then
        // reverse it to get the answer in the correct order.
        self.get_chain_with_tip_reverse(tip)
            .map(|(mut chain, tip_successors)| {
                // Safe to unwrap as the `chain` would contain at least the root of the
                // `BlockTree` it was produced from.
                // This would be the first block since the chain is in reverse order.
                let first = chain.pop().unwrap();
                // Reverse the chain to get the list of `successors` in the right order.
                chain.reverse();
                (
                    BlockChain {
                        first,
                        successors: chain,
                    },
                    tip_successors,
                )
            })
    }

    // Do a depth-first search to find the blockchain that ends with the given `tip`.
    // For performance reasons, the list is returned in the reverse order, starting
    // from `tip` and ending with `anchor`.
<<<<<<< HEAD
    fn get_chain_with_tip_reverse<'a>(&'a self, tip: &BlockHash) -> Option<Vec<&'a CachedBlock>> {
        if self.root.block_hash() == tip {
            return Some(vec![&self.root]);
=======
    fn get_chain_with_tip_reverse<'a>(
        &'a self,
        tip: &BlockHash,
    ) -> Option<(Vec<&'a Block>, Vec<&'a Block>)> {
        if self.root.block_hash() == *tip {
            return Some((vec![&self.root], self.get_child_blocks()));
>>>>>>> 454cc374
        }

        for child in self.children.iter() {
            if let Some((mut chain, tip_successors)) = child.get_chain_with_tip_reverse(tip) {
                chain.push(&self.root);
                return Some((chain, tip_successors));
            }
        }

        None
    }

    fn get_child_blocks(&self) -> Vec<&Block> {
        self.children.iter().map(|c| &c.root).collect()
    }

    // Returns the maximum sum of block difficulties from the root to a leaf inclusive.
    pub fn difficulty_based_depth(&self) -> DifficultyBasedDepth {
        let mut res = DifficultyBasedDepth::new(0);
        for child in self.children.iter() {
            res = std::cmp::max(res, child.difficulty_based_depth());
        }
        res = res + DifficultyBasedDepth::new(self.root.difficulty());
        res
    }

    pub fn depth(&self) -> Depth {
        let mut res = Depth::new(0);
        for child in self.children.iter() {
            res = std::cmp::max(res, child.depth());
        }
        res = res + Depth::new(1);
        res
    }

    /// Returns a `BlockTree` where the hash of the root block matches the provided `block_hash`
    /// along with its depth if it exists, and `None` otherwise.
    pub fn find_mut<'a>(&'a mut self, blockhash: &BlockHash) -> Option<(&'a mut BlockTree, u32)> {
        fn find_mut_helper<'a>(
            block_tree: &'a mut BlockTree,
            blockhash: &BlockHash,
            depth: u32,
        ) -> Option<(&'a mut BlockTree, u32)> {
            if block_tree.root.block_hash() == blockhash {
                return Some((block_tree, depth));
            }

            for child in block_tree.children.iter_mut() {
                if let res @ Some(_) = find_mut_helper(child, blockhash, depth + 1) {
                    return res;
                }
            }

            None
        }

        find_mut_helper(self, blockhash, 0)
    }

<<<<<<< HEAD
    /// Returns true if a block exists in the tree, false otherwise.
    fn contains(&self, block_hash: &BlockHash) -> bool {
        if self.root.block_hash() == block_hash {
            return true;
        }

        for child in self.children.iter() {
            if child.contains(block_hash) {
                return true;
=======
    /// Returns a `BlockTree` where the hash of the root matches the hash of the provided `block`
    /// if it exists, and `None` otherwise.
    fn find(&self, block: &Block) -> Option<&BlockTree> {
        if self.root.block_hash() == block.block_hash() {
            return Some(self);
        }

        for child in self.children.iter() {
            if let res @ Some(_) = child.find(block) {
                return res;
>>>>>>> 454cc374
            }
        }

        None
    }

    /// Returns the hashes of all blocks in the tree.
    pub fn get_hashes(&self) -> Vec<BlockHash> {
        let mut hashes = Vec::with_capacity(self.children.len() + 1);
        hashes.push(self.root.block_hash().clone());
        hashes.extend(self.children.iter().flat_map(|child| child.get_hashes()));
        hashes
    }

    /// Returns the number of blocks in the tree.
    pub fn blocks_count(&self) -> usize {
        1 + self
            .children
            .iter()
            .map(|child| child.blocks_count())
            .sum::<usize>()
    }

    fn fill_blocks<'a>(&'a self, blocks: &mut Vec<&'a CachedBlock>) {
        blocks.push(&self.root);
        for child in self.children.iter() {
            child.fill_blocks(blocks)
        }
    }

    /// Returns all blocks in the tree.
    pub fn blocks(&self) -> Vec<&CachedBlock> {
        let mut blocks = Vec::new();
        self.fill_blocks(&mut blocks);
        blocks
    }
}

/// An error thrown when trying to add a block that isn't a successor
/// of any block in the tree.
#[derive(Debug)]
pub struct BlockDoesNotExtendTree(pub BlockHash);

#[cfg(test)]
mod test {
    use super::*;
    use crate::test_utils::{BlockBuilder, BlockChainBuilder, TestBlocksCache};
    use ic_doge_interface::Network;
    use proptest::collection::vec as pvec;
    use proptest::prelude::*;
    use std::collections::BTreeSet;
    use test_strategy::proptest;

    // For generating arbitrary BlockTrees.
    impl Arbitrary for BlockTree {
        type Parameters = Option<()>;
        type Strategy = BoxedStrategy<Self>;

        fn arbitrary_with(_: Self::Parameters) -> Self::Strategy {
            fn build_block_tree(tree: &mut BlockTree, num_children: &[u8], use_auxpow: bool) {
                // Add children.
                if num_children.is_empty() {
                    return;
                }

                for _ in 0..num_children[0] {
                    let mut block_builder = BlockBuilder::with_prev_header(&tree.root.header());
                    block_builder = block_builder.with_auxpow(use_auxpow);

                    let mut subtree =
                        BlockTree::new_with_shared_cache(tree.cache(), block_builder.build());
                    build_block_tree(&mut subtree, &num_children[1..], use_auxpow);
                    tree.children.push(subtree);
                }
            }

            // Each depth can have up to 3 children, up to a depth of 10.
            (pvec(1..3u8, 0..10), any::<bool>())
                .prop_map(|(num_children, use_auxpow)| {
                    let cache = TestBlocksCache::new(Network::Testnet);
                    let mut tree = BlockTree::new(cache, BlockBuilder::genesis().build());
                    build_block_tree(&mut tree, &num_children, use_auxpow);
                    tree
                })
                .boxed()
        }
    }

    #[test]
    fn tree_single_block() {
<<<<<<< HEAD
        let cache = TestBlocksCache::new(Network::Testnet);
        let block_tree = BlockTree::new(cache, BlockBuilder::genesis().build());
=======
        let block_tree = BlockTree::new(BlockBuilder::genesis().build());
        let expected_chain = BlockChain {
            first: &block_tree.root,
            successors: vec![],
        };
>>>>>>> 454cc374

        assert_eq!(block_tree.blockchains(), vec![expected_chain.clone()]);
        assert_eq!(
            Some((expected_chain, vec![])),
            block_tree.get_chain_with_tip(&block_tree.root.block_hash())
        );
    }

    #[test]
    fn tree_multiple_forks() {
        let genesis_block = BlockBuilder::genesis().build();
        let genesis_block_header = *genesis_block.header();
        let cache = TestBlocksCache::new(Network::Testnet);
        let mut block_tree = BlockTree::new(cache, genesis_block);

        let mut children = vec![];
        for i in 1..5 {
            // Create different blocks extending the genesis block.
            // Each one of these should be a separate fork.
            let block = BlockBuilder::with_prev_header(&genesis_block_header).build();
            children.push(block.clone());
            block_tree.extend(block).unwrap();
            assert_eq!(block_tree.blockchains().len(), i);
        }

        assert_eq!(block_tree.children.len(), 4);
        assert_eq!(
            Some((
                BlockChain {
                    first: &block_tree.root,
                    successors: vec![],
                },
                children.iter().collect()
            )),
            block_tree.get_chain_with_tip(&block_tree.root.block_hash())
        );
    }

    #[test]
    fn chain_with_tip_no_forks() {
        let mut blocks = vec![BlockBuilder::genesis().build()];
        for i in 1..10 {
            blocks.push(BlockBuilder::with_prev_header(blocks[i - 1].header()).build())
        }

        let cache = TestBlocksCache::new(Network::Testnet);
        let mut block_tree = BlockTree::new(cache, blocks[0].clone());

        for block in blocks.iter().skip(1) {
            block_tree.extend(block.clone()).unwrap();
        }

        for (i, block) in blocks.iter().enumerate() {
            // Fetch the blockchain with the `block` as tip.
            let block_hash = block.block_hash();
            let chain = block_tree
                .get_chain_with_tip(&block_hash)
                .unwrap()
                .0
                .into_chain();

            // The first block should be the genesis block.
            assert_eq!(chain[0].block(), blocks[0]);
            // The last block should be the expected tip.
            assert_eq!(&chain.last().unwrap().block(), block);

            // The length of the chain should grow as the requested tip gets deeper.
            assert_eq!(chain.len(), i + 1);

            // All blocks should be correctly chained to one another.
            for i in 1..chain.len() {
                assert_eq!(
                    chain[i - 1].block_hash(),
                    &BlockHash::from(chain[i].header().prev_blockhash)
                )
            }
        }
    }

    #[test]
    fn chain_with_tip_multiple_forks() {
        let mut blocks = vec![BlockBuilder::genesis().build()];
        let cache = TestBlocksCache::new(Network::Testnet);
        let mut block_tree = BlockTree::new(cache, blocks[0].clone());

        let num_forks = 5;
        for _ in 0..num_forks {
            for i in 1..10 {
                blocks.push(BlockBuilder::with_prev_header(blocks[i - 1].header()).build())
            }

            for block in blocks.iter().skip(1) {
                block_tree.extend(block.clone()).unwrap();
            }

            for (i, block) in blocks.iter().enumerate() {
                // Fetch the blockchain with the `block` as tip.
                let block_hash = block.block_hash();
                let chain = block_tree
                    .get_chain_with_tip(&block_hash)
                    .unwrap()
                    .0
                    .into_chain();

                // The first block should be the genesis block.
                assert_eq!(chain[0].block(), blocks[0]);
                // The last block should be the expected tip.
                assert_eq!(&chain.last().unwrap().block(), block);

                // The length of the chain should grow as the requested tip gets deeper.
                assert_eq!(chain.len(), i + 1);

                // All blocks should be correctly chained to one another.
                for i in 1..chain.len() {
                    assert_eq!(
                        chain[i - 1].block_hash(),
                        &chain[i].header().prev_blockhash.into()
                    )
                }
            }

            blocks = vec![blocks[0].clone()];
        }

        // Also test remove_child and remove_from_cache
        assert_eq!(block_tree.blocks_count(), 46);
        assert_eq!(block_tree.cache().borrow().len(), 46);
        let tree = block_tree.remove_child(3);
        let tree_blocks_count = tree.blocks_count();
        assert_eq!(tree_blocks_count + block_tree.blocks_count(), 46);
        let _ = tree.into_root_and_remove_from_cache();
        let cache = block_tree.cache();
        assert_eq!(cache.borrow().len() as usize, 46 - tree_blocks_count);
        let _ = block_tree.into_root_and_remove_from_cache();
        assert_eq!(cache.borrow().len() as usize, 0);
    }

    #[test]
    fn test_difficulty_based_depth_single_block() {
        let cache = TestBlocksCache::new(Network::Mainnet);
        let block_tree =
            BlockTree::new(cache, BlockBuilder::genesis().build_with_mock_difficulty(5));

        assert_eq!(
            block_tree.difficulty_based_depth(),
            DifficultyBasedDepth::new(5)
        );
    }

    #[test]
    fn test_difficulty_based_depth_root_with_children() {
        let genesis_block = BlockBuilder::genesis().build_with_mock_difficulty(5);
        let genesis_block_header = *genesis_block.header();
        let cache = TestBlocksCache::new(Network::Mainnet);
        let mut block_tree = BlockTree::new(cache, genesis_block);

        for i in 1..11 {
            block_tree
                .extend(
                    BlockBuilder::with_prev_header(&genesis_block_header)
                        .build_with_mock_difficulty(i),
                )
                .unwrap();
        }

        // The maximum sum of block difficulties from the root to a leaf is the sum
        // of the root and child with the greatest difficulty which is 5 + 10 = 15.
        assert_eq!(
            block_tree.difficulty_based_depth(),
            DifficultyBasedDepth::new(15)
        );
    }

    #[test]
    fn test_blocks_with_depths_by_heights_only_root() {
        let genesis_block = BlockBuilder::genesis().build();
        let cache = TestBlocksCache::new(Network::Testnet);
        let block_tree = BlockTree::new(cache, genesis_block.clone());
        let blocks_with_depths_by_heights = block_tree.blocks_with_depths_by_heights();

        // The number of rows in blocks_with_depths_by_heights should be 1.
        // The row should have only 1 column.
        assert_eq!(blocks_with_depths_by_heights.len(), 1);
        assert_eq!(blocks_with_depths_by_heights[0].len(), 1);

        let (block_hash, depth) = blocks_with_depths_by_heights[0][0];
        // Depth of the genesis block should be 1.
        assert_eq!(block_hash, &genesis_block.block_hash());
        assert_eq!(depth, 1);
    }

    #[test]
    fn test_blocks_with_depths_by_heights_chain() {
        let chain_len: usize = 10;
        let chain = BlockChainBuilder::new(chain_len as u32).build();

        let cache = TestBlocksCache::new(Network::Testnet);
        let mut block_tree = BlockTree::new(cache, chain[0].clone());

        let mut expected_blocks_with_depths_by_heights: Vec<Vec<(&Block, u32)>> =
            vec![vec![]; chain_len];
        expected_blocks_with_depths_by_heights[0].push((&chain[0], chain_len as u32));

        for (i, block) in chain.iter().enumerate().skip(1) {
            expected_blocks_with_depths_by_heights[i].push((block, (chain_len - i) as u32));
            block_tree.extend(block.clone()).unwrap();
        }

        let actual_blocks_with_depths_by_heights = block_tree.blocks_with_depths_by_heights();

        assert_eq!(chain_len, actual_blocks_with_depths_by_heights.len());

        for i in 0..chain_len {
            // On each height, actual_blocks_with_depths_by_heights should have only 1 block.
            assert_eq!(actual_blocks_with_depths_by_heights[i].len(), 1);
            let (expected_block, expected_depth) = expected_blocks_with_depths_by_heights[i][0];
            let (acutal_block_hash, actual_depth) = actual_blocks_with_depths_by_heights[i][0];
            assert_eq!(&expected_block.block_hash(), acutal_block_hash);
            assert_eq!(expected_depth, actual_depth);
        }
    }

    #[test]
    fn test_blocks_with_depths_by_heights_fork() {
        let chain = BlockChainBuilder::new(2).build();
        // Create a fork from the genesis block with length 2.
        let fork = BlockChainBuilder::fork(&chain[0], 2).build();

        let cache = TestBlocksCache::new(Network::Testnet);
        let mut block_tree = BlockTree::new(cache, chain[0].clone());
        block_tree.extend(chain[1].clone()).unwrap();
        block_tree.extend(fork[0].clone()).unwrap();
        block_tree.extend(fork[1].clone()).unwrap();

        let blocks_with_depths_by_heights = block_tree.blocks_with_depths_by_heights();

        // blocks_with_depths_by_heights should have 3 heights.
        assert_eq!(blocks_with_depths_by_heights.len(), 3);

        // On height 0, blocks_with_depths_by_heights should have only one block.
        assert_eq!(blocks_with_depths_by_heights[0].len(), 1);

        let (height_0_block_hash, height_0_depth) = blocks_with_depths_by_heights[0][0];
        assert_eq!(height_0_block_hash, &chain[0].block_hash());
        assert_eq!(height_0_depth, 3);

        // On height 1, blocks_with_depths_by_heights should have two blocks.
        assert_eq!(blocks_with_depths_by_heights[1].len(), 2);

        let (first_block_height_1, _) = blocks_with_depths_by_heights[1][0];
        let (second_block_height_1, _) = blocks_with_depths_by_heights[1][1];

        // Check that blocks are different.
        assert_ne!(first_block_height_1, second_block_height_1,);

        for &(block_hash, depth) in blocks_with_depths_by_heights[1].iter() {
            if block_hash == &chain[1].block_hash() {
                assert_eq!(depth, 1);
            } else if block_hash == &fork[0].block_hash() {
                assert_eq!(depth, 2);
            } else {
                panic!("Unexpected block.");
            }
        }

        // On height 2, blocks_with_depths_by_heights should have only one block.
        assert_eq!(blocks_with_depths_by_heights[2].len(), 1);

        let (height_2_block_hash, height_2_depth) = blocks_with_depths_by_heights[2][0];

        assert_eq!(height_2_block_hash, &fork[1].block_hash());
        assert_eq!(height_2_depth, 1);
    }

    #[test]
    fn deserialize_very_deep_block_tree() {
        fn grow_tree(chain: Vec<Block>) -> BlockTree {
            let cache = TestBlocksCache::new(Network::Testnet);
            let mut tree = BlockTree::new(cache, chain[0].clone());
            for block in chain.into_iter().skip(1) {
                tree.extend(block).unwrap();
            }
            tree
        }

        let num_blocks = 5_000;

        let tree = grow_tree(BlockChainBuilder::new(num_blocks).build());
        let tree_with_auxpow = grow_tree(BlockChainBuilder::new(num_blocks).with_auxpow().build());

        check_roundtrip_deserialization(tree);
        check_roundtrip_deserialization(tree_with_auxpow);
    }

    fn check_roundtrip_deserialization(tree: BlockTree) {
        let mut bytes = vec![];
        ciborium::ser::into_writer(&tree, &mut bytes).unwrap();
        let new_tree: BlockTree = ciborium::de::from_reader(&bytes[..]).unwrap();
        assert_eq!(tree, new_tree);
    }

    #[proptest]
    fn serialize_deserialize(tree: BlockTree) {
        let mut bytes = vec![];
        ciborium::ser::into_writer(&tree, &mut bytes).unwrap();
        let new_tree: BlockTree = ciborium::de::from_reader(&bytes[..]).unwrap();
        assert_eq!(tree, new_tree);
    }

    #[proptest]
    fn should_find_chain_from_tip_and_tip_successors(tree: BlockTree, random_index: usize) {
        fn flatten<'a>(tree: &'a BlockTree, flattened_tree: &mut Vec<&'a Block>) {
            flattened_tree.push(&tree.root);

            for child in &tree.children {
                flatten(child, flattened_tree);
            }
        }
        let mut blocks = vec![];
        flatten(&tree, &mut blocks);
        let chosen_block = blocks[random_index % blocks.len()];

        let (chain, tip_children) = tree.get_chain_with_tip(&chosen_block.block_hash()).unwrap();
        let tip = tree.find(chain.tip()).expect("BUG: could not find tip");
        prop_assert_eq!(tip.root.block_hash(), chain.tip().block_hash());

        let actual_children: BTreeSet<_> =
            tip_children.into_iter().map(|b| b.block_hash()).collect();
        let expected_children: BTreeSet<_> = tip
            .get_child_blocks()
            .into_iter()
            .map(|b| b.block_hash())
            .collect();
        prop_assert_eq!(expected_children, actual_children);

        let mut chain = chain.into_chain();
        while let Some(tip) = chain.pop() {
            if let Some(prev) = chain.last() {
                prop_assert_eq!(
                    prev.block_hash(),
                    ic_doge_types::BlockHash::from(tip.header().prev_blockhash)
                );
            }
        }
    }
}<|MERGE_RESOLUTION|>--- conflicted
+++ resolved
@@ -11,12 +11,8 @@
 /// * the first block of the chain
 /// * the successors to this block (which can be an empty list)
 #[derive(Debug, PartialEq, Eq)]
-<<<<<<< HEAD
+#[cfg_attr(test, derive(Clone))]
 pub struct BlockChain<'a, T> {
-=======
-#[cfg_attr(test, derive(Clone))]
-pub struct BlockChain<'a> {
->>>>>>> 454cc374
     // The first block of this `BlockChain`, i.e. the one at the lowest height.
     first: &'a T,
     // The successor blocks of this `BlockChain`, i.e. the chain after the
@@ -319,19 +315,16 @@
     ///
     /// Note that `ValidationContext` ensures that the block to insert is not already present.
     pub fn extend(&mut self, block: Block) -> Result<(), BlockDoesNotExtendTree> {
-<<<<<<< HEAD
+        debug_assert_eq!(
+            self.find(&block.block_hash()),
+            None,
+            "BUG: block {block:?} is already present in the tree, but this should have been prevented when instantiating `ValidationContext`"
+        );
         let block_hash = block.block_hash();
         if self.contains(&block_hash) {
             // The block is already present in the tree. Nothing to do.
             return Ok(());
         }
-=======
-        debug_assert_eq!(
-            self.find(&block),
-            None,
-            "BUG: block {block:?} is already present in the tree, but this should have been prevented when instantiating `ValidationContext`"
-        );
->>>>>>> 454cc374
 
         let cache = self.root.cache.clone();
         // Check if the block is a successor to any of the blocks in the tree.
@@ -384,11 +377,7 @@
     pub fn get_chain_with_tip<'a>(
         &'a self,
         tip: &BlockHash,
-<<<<<<< HEAD
-    ) -> Option<BlockChain<'a, CachedBlock>> {
-=======
-    ) -> Option<(BlockChain<'a>, Vec<&'a Block>)> {
->>>>>>> 454cc374
+    ) -> Option<(BlockChain<'a, CachedBlock>, Vec<&'a CachedBlock>)> {
         // Compute the chain in reverse order, as that's more efficient, and then
         // reverse it to get the answer in the correct order.
         self.get_chain_with_tip_reverse(tip)
@@ -412,18 +401,12 @@
     // Do a depth-first search to find the blockchain that ends with the given `tip`.
     // For performance reasons, the list is returned in the reverse order, starting
     // from `tip` and ending with `anchor`.
-<<<<<<< HEAD
-    fn get_chain_with_tip_reverse<'a>(&'a self, tip: &BlockHash) -> Option<Vec<&'a CachedBlock>> {
-        if self.root.block_hash() == tip {
-            return Some(vec![&self.root]);
-=======
     fn get_chain_with_tip_reverse<'a>(
         &'a self,
         tip: &BlockHash,
-    ) -> Option<(Vec<&'a Block>, Vec<&'a Block>)> {
-        if self.root.block_hash() == *tip {
+    ) -> Option<(Vec<&'a CachedBlock>, Vec<&'a CachedBlock>)> {
+        if self.root.block_hash() == tip {
             return Some((vec![&self.root], self.get_child_blocks()));
->>>>>>> 454cc374
         }
 
         for child in self.children.iter() {
@@ -436,7 +419,7 @@
         None
     }
 
-    fn get_child_blocks(&self) -> Vec<&Block> {
+    fn get_child_blocks(&self) -> Vec<&CachedBlock> {
         self.children.iter().map(|c| &c.root).collect()
     }
 
@@ -483,7 +466,6 @@
         find_mut_helper(self, blockhash, 0)
     }
 
-<<<<<<< HEAD
     /// Returns true if a block exists in the tree, false otherwise.
     fn contains(&self, block_hash: &BlockHash) -> bool {
         if self.root.block_hash() == block_hash {
@@ -493,18 +475,22 @@
         for child in self.children.iter() {
             if child.contains(block_hash) {
                 return true;
-=======
+            }
+        }
+
+        false
+    }
+
     /// Returns a `BlockTree` where the hash of the root matches the hash of the provided `block`
     /// if it exists, and `None` otherwise.
-    fn find(&self, block: &Block) -> Option<&BlockTree> {
-        if self.root.block_hash() == block.block_hash() {
+    fn find(&self, block_hash: &BlockHash) -> Option<&BlockTree> {
+        if self.root.block_hash() == block_hash {
             return Some(self);
         }
 
         for child in self.children.iter() {
-            if let res @ Some(_) = child.find(block) {
+            if let res @ Some(_) = child.find(block_hash) {
                 return res;
->>>>>>> 454cc374
             }
         }
 
@@ -593,22 +579,26 @@
         }
     }
 
+    fn to_blockchain<'a, T>(blocks: &[&'a T]) -> BlockChain<'a, T> {
+        let mut iter = blocks.iter();
+        BlockChain {
+            first: iter.next().unwrap(),
+            successors: iter.map(|x| *x).collect(),
+        }
+    }
+
     #[test]
     fn tree_single_block() {
-<<<<<<< HEAD
         let cache = TestBlocksCache::new(Network::Testnet);
         let block_tree = BlockTree::new(cache, BlockBuilder::genesis().build());
-=======
-        let block_tree = BlockTree::new(BlockBuilder::genesis().build());
-        let expected_chain = BlockChain {
-            first: &block_tree.root,
-            successors: vec![],
-        };
->>>>>>> 454cc374
-
-        assert_eq!(block_tree.blockchains(), vec![expected_chain.clone()]);
+        let expected_chain = &[&block_tree.root];
+
         assert_eq!(
-            Some((expected_chain, vec![])),
+            block_tree.blockchains(),
+            vec![to_blockchain(expected_chain)]
+        );
+        assert_eq!(
+            Some((to_blockchain(expected_chain), vec![])),
             block_tree.get_chain_with_tip(&block_tree.root.block_hash())
         );
     }
@@ -625,7 +615,7 @@
             // Create different blocks extending the genesis block.
             // Each one of these should be a separate fork.
             let block = BlockBuilder::with_prev_header(&genesis_block_header).build();
-            children.push(block.clone());
+            children.push(CachedBlock::new_cached(block_tree.cache(), block.clone()));
             block_tree.extend(block).unwrap();
             assert_eq!(block_tree.blockchains().len(), i);
         }
@@ -633,11 +623,8 @@
         assert_eq!(block_tree.children.len(), 4);
         assert_eq!(
             Some((
-                BlockChain {
-                    first: &block_tree.root,
-                    successors: vec![],
-                },
-                children.iter().collect()
+                to_blockchain(&[&block_tree.root]),
+                children.iter().collect::<Vec<_>>()
             )),
             block_tree.get_chain_with_tip(&block_tree.root.block_hash())
         );
@@ -916,7 +903,7 @@
 
     #[proptest]
     fn should_find_chain_from_tip_and_tip_successors(tree: BlockTree, random_index: usize) {
-        fn flatten<'a>(tree: &'a BlockTree, flattened_tree: &mut Vec<&'a Block>) {
+        fn flatten<'a>(tree: &'a BlockTree, flattened_tree: &mut Vec<&'a CachedBlock>) {
             flattened_tree.push(&tree.root);
 
             for child in &tree.children {
@@ -928,7 +915,9 @@
         let chosen_block = blocks[random_index % blocks.len()];
 
         let (chain, tip_children) = tree.get_chain_with_tip(&chosen_block.block_hash()).unwrap();
-        let tip = tree.find(chain.tip()).expect("BUG: could not find tip");
+        let tip = tree
+            .find(chain.tip().block_hash())
+            .expect("BUG: could not find tip");
         prop_assert_eq!(tip.root.block_hash(), chain.tip().block_hash());
 
         let actual_children: BTreeSet<_> =
@@ -945,7 +934,7 @@
             if let Some(prev) = chain.last() {
                 prop_assert_eq!(
                     prev.block_hash(),
-                    ic_doge_types::BlockHash::from(tip.header().prev_blockhash)
+                    &ic_doge_types::BlockHash::from(tip.header().prev_blockhash)
                 );
             }
         }
