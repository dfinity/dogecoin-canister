--- conflicted
+++ resolved
@@ -2,24 +2,15 @@
   get_metrics:
     total:
       calls: 1
-<<<<<<< HEAD
-      instructions: 7691076
-=======
       instructions: 6820096
->>>>>>> 266caa50
       heap_increase: 0
       stable_memory_increase: 0
     scopes: {}
   insert_300_blocks:
     total:
       calls: 1
-<<<<<<< HEAD
-      instructions: 4427033797
-      heap_increase: 18
-=======
       instructions: 4406608730
       heap_increase: 15
->>>>>>> 266caa50
       stable_memory_increase: 0
     scopes:
       validate:
@@ -45,44 +36,28 @@
   insert_block_headers:
     total:
       calls: 1
-<<<<<<< HEAD
-      instructions: 1600162407
-=======
       instructions: 1587082256
->>>>>>> 266caa50
       heap_increase: 0
       stable_memory_increase: 0
     scopes: {}
   insert_block_headers_multiple_times:
     total:
       calls: 1
-<<<<<<< HEAD
       instructions: 15692179160
-=======
-      instructions: 15680213935
->>>>>>> 266caa50
       heap_increase: 9
       stable_memory_increase: 0
     scopes: {}
   insert_block_headers_multiple_times_regtest_without_auxpow:
     total:
       calls: 1
-<<<<<<< HEAD
       instructions: 3680712666
-=======
-      instructions: 3676713439
->>>>>>> 266caa50
       heap_increase: 3
       stable_memory_increase: 0
     scopes: {}
   insert_block_headers_regtest_without_auxpow:
     total:
       calls: 1
-<<<<<<< HEAD
       instructions: 3668935733
-=======
-      instructions: 3663923554
->>>>>>> 266caa50
       heap_increase: 0
       stable_memory_increase: 0
     scopes: {}
@@ -143,26 +118,15 @@
   pre_upgrade_with_many_unstable_blocks:
     total:
       calls: 1
-<<<<<<< HEAD
       instructions: 6197621466
       heap_increase: 4071
-=======
-      instructions: 9857931439
-      heap_increase: 129
->>>>>>> 266caa50
       stable_memory_increase: 1920
     scopes:
       serialize_blocktree:
         calls: 1
-<<<<<<< HEAD
         instructions: 2437733071
         heap_increase: 2022
         stable_memory_increase: 0
-=======
-        instructions: 3836535139
-        heap_increase: 0
-        stable_memory_increase: 768
->>>>>>> 266caa50
       serialize_blocktree_flatten:
         calls: 1
         instructions: 253752
@@ -170,13 +134,7 @@
         stable_memory_increase: 0
       serialize_blocktree_serialize_seq:
         calls: 1
-<<<<<<< HEAD
         instructions: 2437476624
         heap_increase: 2022
         stable_memory_increase: 0
-=======
-        instructions: 3836346644
-        heap_increase: 0
-        stable_memory_increase: 768
->>>>>>> 266caa50
 version: 0.2.0