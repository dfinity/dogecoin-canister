--- conflicted
+++ resolved
@@ -2,22 +2,14 @@
   insert_block_headers_multiple_times_regtest_with_auxpow:
     total:
       calls: 1
-<<<<<<< HEAD
-      instructions: 3730696888
-=======
       instructions: 3726695658
->>>>>>> 266caa50
       heap_increase: 3
       stable_memory_increase: 0
     scopes: {}
   insert_block_headers_regtest_with_auxpow:
     total:
       calls: 1
-<<<<<<< HEAD
-      instructions: 3697286918
-=======
       instructions: 3692279881
->>>>>>> 266caa50
       heap_increase: 3
       stable_memory_increase: 0
     scopes: {}
